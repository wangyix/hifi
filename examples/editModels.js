--- conflicted
+++ resolved
@@ -1171,12 +1171,7 @@
             angles.y = array[index++].value;
             angles.z = array[index++].value;
             selectedModelProperties.modelRotation = Quat.fromVec3Degrees(angles);
-<<<<<<< HEAD
             selectedModelProperties.radius = array[index++].value / 2;
-            print(selectedModelProperties.radius);
-=======
-            selectedModelProperties.radius = array[8].value / 2;
->>>>>>> f438ae2d
 
             Models.editModel(selectedModelID, selectedModelProperties);
         }
