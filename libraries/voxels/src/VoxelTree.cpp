--- conflicted
+++ resolved
@@ -867,12 +867,8 @@
 
 int VoxelTree::encodeTreeBitstream(int maxEncodeLevel, VoxelNode* node, unsigned char* outputBuffer, int availableBytes, 
                                    VoxelNodeBag& bag, const ViewFrustum* viewFrustum, bool includeColor, bool includeExistsBits,
-<<<<<<< HEAD
-                                   bool deltaViewFrustum, const ViewFrustum* lastViewFrustum, 
+                                   int chopLevels, bool deltaViewFrustum, const ViewFrustum* lastViewFrustum, 
                                    double lastViewFrustumSent) const {
-=======
-                                   int chopLevels, bool deltaViewFrustum, const ViewFrustum* lastViewFrustum) const {
->>>>>>> b71b7f54
 
     // How many bytes have we written so far at this level;
     int bytesWritten = 0;
@@ -905,13 +901,8 @@
 
     int currentEncodeLevel = 0;
     int childBytesWritten = encodeTreeBitstreamRecursion(maxEncodeLevel, currentEncodeLevel, node, outputBuffer, availableBytes, 
-<<<<<<< HEAD
-                                                         bag, viewFrustum, includeColor, includeExistsBits, 
+                                                         bag, viewFrustum, includeColor, includeExistsBits, chopLevels,
                                                          deltaViewFrustum, lastViewFrustum, lastViewFrustumSent);
-=======
-                                                         bag, viewFrustum, includeColor, includeExistsBits, chopLevels,
-                                                         deltaViewFrustum, lastViewFrustum);
->>>>>>> b71b7f54
 
     // if childBytesWritten == 1 then something went wrong... that's not possible
     assert(childBytesWritten != 1);
@@ -935,12 +926,8 @@
 int VoxelTree::encodeTreeBitstreamRecursion(int maxEncodeLevel, int& currentEncodeLevel, VoxelNode* node, 
                                             unsigned char* outputBuffer, int availableBytes, VoxelNodeBag& bag, 
                                             const ViewFrustum* viewFrustum, bool includeColor, bool includeExistsBits, 
-<<<<<<< HEAD
-                                            bool deltaViewFrustum, const ViewFrustum* lastViewFrustum, 
+                                            int chopLevels, bool deltaViewFrustum, const ViewFrustum* lastViewFrustum, 
                                             double lastViewFrustumSent) const {
-=======
-                                            int chopLevels, bool deltaViewFrustum, const ViewFrustum* lastViewFrustum) const {
->>>>>>> b71b7f54
 
     // How many bytes have we written so far at this level;
     int bytesAtThisLevel = 0;
@@ -1096,13 +1083,8 @@
                 int thisLevel = currentEncodeLevel;
                 int childTreeBytesOut = encodeTreeBitstreamRecursion(maxEncodeLevel, thisLevel, childNode, 
                                                                      outputBuffer, availableBytes, bag, 
-<<<<<<< HEAD
-                                                                     viewFrustum, includeColor, includeExistsBits,
+                                                                     viewFrustum, includeColor, includeExistsBits, chopLevels,
                                                                      deltaViewFrustum, lastViewFrustum, lastViewFrustumSent);
-=======
-                                                                     viewFrustum, includeColor, includeExistsBits, chopLevels,
-                                                                     deltaViewFrustum, lastViewFrustum);
->>>>>>> b71b7f54
                 
                 // if the child wrote 0 bytes, it means that nothing below exists or was in view, or we ran out of space,
                 // basically, the children below don't contain any info.
