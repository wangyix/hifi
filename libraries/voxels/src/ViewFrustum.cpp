//
//  ViewFrustum.cpp
//  hifi
//
//  Created by Brad Hefta-Gaub on 04/11/13.
//
//  Simple view frustum class.
//
//

#include <algorithm>

#include <glm/gtx/transform.hpp>

#include "ViewFrustum.h"
#include "VoxelConstants.h"
#include "SharedUtil.h"
#include "Log.h"

using namespace std;

ViewFrustum::ViewFrustum() :
    _position(0,0,0),
    _orientation(),
    _direction(0,0,0),
    _up(0,0,0),
    _right(0,0,0),
    _fieldOfView(0.0),
    _aspectRatio(1.0),
    _nearClip(0.1),
    _farClip(500.0),
    _farTopLeft(0,0,0),
    _farTopRight(0,0,0),
    _farBottomLeft(0,0,0),
    _farBottomRight(0,0,0),
    _nearTopLeft(0,0,0),
    _nearTopRight(0,0,0),
    _nearBottomLeft(0,0,0),
    _nearBottomRight(0,0,0) { }
    
void ViewFrustum::setOrientation(const glm::quat& orientationAsQuaternion) {
<<<<<<< HEAD
    glm::quat quat;
    quat = quat * orientationAsQuaternion;

    // this is where the coordinate system is represented
    const glm::vec3 IDENTITY_RIGHT = glm::vec3(-1.0f, 0.0f, 0.0f);
    const glm::vec3 IDENTITY_UP    = glm::vec3( 0.0f, 1.0f, 0.0f);
    const glm::vec3 IDENTITY_FRONT = glm::vec3( 0.0f, 0.0f, 1.0f);
    
    glm::mat4 rotationMatrix = glm::mat4_cast(quat);
    
    _orientation = orientationAsQuaternion;
    _right       = glm::vec3(glm::vec4(IDENTITY_RIGHT, 0.0f) * rotationMatrix);
    _up          = glm::vec3(glm::vec4(IDENTITY_UP,    0.0f) * rotationMatrix);
    _direction   = glm::vec3(glm::vec4(IDENTITY_FRONT, 0.0f) * rotationMatrix);
=======
    _orientation = orientationAsQuaternion;
    _right       = glm::vec3(orientationAsQuaternion * glm::vec4(IDENTITY_RIGHT, 0.0f));
    _up          = glm::vec3(orientationAsQuaternion * glm::vec4(IDENTITY_UP,    0.0f));
    _direction   = glm::vec3(orientationAsQuaternion * glm::vec4(IDENTITY_FRONT, 0.0f));
>>>>>>> c0915a91
}

/////////////////////////////////////////////////////////////////////////////////////
// ViewFrustum::calculateViewFrustum()
//
// Description: this will calculate the view frustum bounds for a given position
//                 and direction
//
// Notes on how/why this works: 
//     http://www.lighthouse3d.com/tutorials/view-frustum-culling/view-frustums-shape/
//
void ViewFrustum::calculate() {
    // compute the off-axis frustum parameters as we would for glFrustum
    float left, right, bottom, top, nearVal, farVal;
    glm::vec4 nearClipPlane, farClipPlane;
    computeOffAxisFrustum(left, right, bottom, top, nearVal, farVal, nearClipPlane, farClipPlane);
    
    // start with the corners of the near frustum window
    glm::vec3 topLeft(left, top, -nearVal);
    glm::vec3 topRight(right, top, -nearVal);
    glm::vec3 bottomLeft(left, bottom, -nearVal);
    glm::vec3 bottomRight(right, bottom, -nearVal);
    
    // find the intersections of the rays through the corners with the clip planes in view space,
    // then transform them to world space
    glm::mat4 worldMatrix = glm::translate(_position) * glm::mat4(glm::mat3(_right, _up, -_direction)) *
        glm::translate(_eyeOffsetPosition) * glm::mat4_cast(_eyeOffsetOrientation);
    _farTopLeft = glm::vec3(worldMatrix * glm::vec4(topLeft *
        (-farClipPlane.w / glm::dot(topLeft, glm::vec3(farClipPlane))), 1.0f));
    _farTopRight = glm::vec3(worldMatrix * glm::vec4(topRight *
        (-farClipPlane.w / glm::dot(topRight, glm::vec3(farClipPlane))), 1.0f));
    _farBottomLeft = glm::vec3(worldMatrix * glm::vec4(bottomLeft *
        (-farClipPlane.w / glm::dot(bottomLeft, glm::vec3(farClipPlane))), 1.0f));
    _farBottomRight = glm::vec3(worldMatrix * glm::vec4(bottomRight *
        (-farClipPlane.w / glm::dot(bottomRight, glm::vec3(farClipPlane))), 1.0f));
    _nearTopLeft = glm::vec3(worldMatrix * glm::vec4(topLeft *
        (-nearClipPlane.w / glm::dot(topLeft, glm::vec3(nearClipPlane))), 1.0f));
    _nearTopRight = glm::vec3(worldMatrix * glm::vec4(topRight *
        (-nearClipPlane.w / glm::dot(topRight, glm::vec3(nearClipPlane))), 1.0f));
    _nearBottomLeft = glm::vec3(worldMatrix * glm::vec4(bottomLeft *
        (-nearClipPlane.w / glm::dot(bottomLeft, glm::vec3(nearClipPlane))), 1.0f));
    _nearBottomRight = glm::vec3(worldMatrix * glm::vec4(bottomRight *
        (-nearClipPlane.w / glm::dot(bottomRight, glm::vec3(nearClipPlane))), 1.0f));
    
    // compute the offset position and axes in world space
    _offsetPosition = glm::vec3(worldMatrix * glm::vec4(0.0f, 0.0f, 0.0f, 1.0f));
    _offsetDirection = glm::vec3(worldMatrix * glm::vec4(0.0f, 0.0f, -1.0f, 0.0f));
    _offsetUp = glm::vec3(worldMatrix * glm::vec4(0.0f, 1.0f, 0.0f, 0.0f));
    _offsetRight = glm::vec3(worldMatrix * glm::vec4(1.0f, 0.0f, 0.0f, 0.0f));
    
    // compute the six planes
    // The planes are defined such that the normal points towards the inside of the view frustum. 
    // Testing if an object is inside the view frustum is performed by computing on which side of 
    // the plane the object resides. This can be done computing the signed distance from the point
    // to the plane. If it is on the side that the normal is pointing, i.e. the signed distance 
    // is positive, then it is on the right side of the respective plane. If an object is on the 
    // right side of all six planes then the object is inside the frustum.

    // the function set3Points assumes that the points are given in counter clockwise order, assume you
    // are inside the frustum, facing the plane. Start with any point, and go counter clockwise for
    // three consecutive points
    
    _planes[TOP_PLANE   ].set3Points(_nearTopRight,_nearTopLeft,_farTopLeft);
    _planes[BOTTOM_PLANE].set3Points(_nearBottomLeft,_nearBottomRight,_farBottomRight);
    _planes[LEFT_PLANE  ].set3Points(_nearBottomLeft,_farBottomLeft,_farTopLeft);
    _planes[RIGHT_PLANE ].set3Points(_farBottomRight,_nearBottomRight,_nearTopRight);
    _planes[NEAR_PLANE  ].set3Points(_nearBottomRight,_nearBottomLeft,_nearTopLeft);
    _planes[FAR_PLANE   ].set3Points(_farBottomLeft,_farBottomRight,_farTopRight);

}

void ViewFrustum::dump() const {

    printLog("position.x=%f, position.y=%f, position.z=%f\n", _position.x, _position.y, _position.z);
    printLog("direction.x=%f, direction.y=%f, direction.z=%f\n", _direction.x, _direction.y, _direction.z);
    printLog("up.x=%f, up.y=%f, up.z=%f\n", _up.x, _up.y, _up.z);
    printLog("right.x=%f, right.y=%f, right.z=%f\n", _right.x, _right.y, _right.z);

    printLog("farDist=%f\n", _farClip);

    printLog("nearDist=%f\n", _nearClip);

    printLog("eyeOffsetPosition=%f,%f,%f\n", _eyeOffsetPosition.x, _eyeOffsetPosition.y, _eyeOffsetPosition.z);
    
    printLog("eyeOffsetOrientation=%f,%f,%f,%f\n", _eyeOffsetOrientation.x, _eyeOffsetOrientation.y,
        _eyeOffsetOrientation.z, _eyeOffsetOrientation.w);

    printLog("farTopLeft.x=%f,     farTopLeft.y=%f,     farTopLeft.z=%f\n",
        _farTopLeft.x, _farTopLeft.y, _farTopLeft.z);
    printLog("farTopRight.x=%f,    farTopRight.y=%f,    farTopRight.z=%f\n",
        _farTopRight.x, _farTopRight.y, _farTopRight.z);
    printLog("farBottomLeft.x=%f,  farBottomLeft.y=%f,  farBottomLeft.z=%f\n",
        _farBottomLeft.x, _farBottomLeft.y, _farBottomLeft.z);
    printLog("farBottomRight.x=%f, farBottomRight.y=%f, farBottomRight.z=%f\n",
        _farBottomRight.x, _farBottomRight.y, _farBottomRight.z);

    printLog("nearTopLeft.x=%f,     nearTopLeft.y=%f,     nearTopLeft.z=%f\n",
        _nearTopLeft.x, _nearTopLeft.y, _nearTopLeft.z);
    printLog("nearTopRight.x=%f,    nearTopRight.y=%f,    nearTopRight.z=%f\n",
        _nearTopRight.x, _nearTopRight.y, _nearTopRight.z);
    printLog("nearBottomLeft.x=%f,  nearBottomLeft.y=%f,  nearBottomLeft.z=%f\n",
        _nearBottomLeft.x, _nearBottomLeft.y, _nearBottomLeft.z);
    printLog("nearBottomRight.x=%f, nearBottomRight.y=%f, nearBottomRight.z=%f\n",
        _nearBottomRight.x, _nearBottomRight.y, _nearBottomRight.z);
}


//enum { TOP_PLANE = 0, BOTTOM_PLANE, LEFT_PLANE, RIGHT_PLANE, NEAR_PLANE, FAR_PLANE };
const char* ViewFrustum::debugPlaneName (int plane) const {
    switch (plane) {
        case TOP_PLANE:    return "Top Plane";
        case BOTTOM_PLANE: return "Bottom Plane";
        case LEFT_PLANE:   return "Left Plane";
        case RIGHT_PLANE:  return "Right Plane";
        case NEAR_PLANE:   return "Near Plane";
        case FAR_PLANE:    return "Far Plane";
    }
    return "Unknown";
}


ViewFrustum::location ViewFrustum::pointInFrustum(const glm::vec3& point) const {

    //printf("ViewFrustum::pointInFrustum() point=%f,%f,%f\n",point.x,point.y,point.z);
    //dump();

    ViewFrustum::location result = INSIDE;
    for(int i=0; i < 6; i++) {
        float distance = _planes[i].distance(point);

        //printf("plane[%d] %s -- distance=%f \n",i,debugPlaneName(i),distance);
    
        if (distance < 0) {
            return OUTSIDE;
        }
    }
    return(result);
}

ViewFrustum::location ViewFrustum::sphereInFrustum(const glm::vec3& center, float radius) const {
    ViewFrustum::location result = INSIDE;
    float distance;
    for(int i=0; i < 6; i++) {
        distance = _planes[i].distance(center);
        if (distance < -radius)
            return OUTSIDE;
        else if (distance < radius)
            result =  INTERSECT;
    }
    return(result);
}


ViewFrustum::location ViewFrustum::boxInFrustum(const AABox& box) const {

    //printf("ViewFrustum::boxInFrustum() box.corner=%f,%f,%f x=%f\n",
    //    box.getCorner().x,box.getCorner().y,box.getCorner().z,box.getSize().x);
    ViewFrustum::location result = INSIDE;
    for(int i=0; i < 6; i++) {

        //printf("plane[%d] -- point(%f,%f,%f) normal(%f,%f,%f) d=%f \n",i,
        //    _planes[i].getPoint().x, _planes[i].getPoint().y, _planes[i].getPoint().z,
        //    _planes[i].getNormal().x, _planes[i].getNormal().y, _planes[i].getNormal().z,
        //    _planes[i].getDCoefficient()
        //);

        glm::vec3 normal = _planes[i].getNormal();
        glm::vec3 boxVertexP = box.getVertexP(normal);
        float planeToBoxVertexPDistance = _planes[i].distance(boxVertexP);

        glm::vec3 boxVertexN = box.getVertexN(normal);
        float planeToBoxVertexNDistance = _planes[i].distance(boxVertexN);
        
        //printf("plane[%d] normal=(%f,%f,%f) bVertexP=(%f,%f,%f) planeToBoxVertexPDistance=%f  boxVertexN=(%f,%f,%f) planeToBoxVertexNDistance=%f\n",i, 
        //    normal.x,normal.y,normal.z,
        //    boxVertexP.x,boxVertexP.y,boxVertexP.z,planeToBoxVertexPDistance,
        //    boxVertexN.x,boxVertexN.y,boxVertexN.z,planeToBoxVertexNDistance
        //    );

        if (planeToBoxVertexPDistance < 0) {
            return OUTSIDE;
        } else if (planeToBoxVertexNDistance < 0) {
            result =  INTERSECT;
        }
    }
    return(result);
}

bool testMatches(glm::quat lhs, glm::quat rhs) {
    return (fabs(lhs.x - rhs.x) <= EPSILON && fabs(lhs.y - rhs.y) <= EPSILON && fabs(lhs.z - rhs.z) <= EPSILON
            && fabs(lhs.w - rhs.w) <= EPSILON);
}

bool testMatches(glm::vec3 lhs, glm::vec3 rhs) {
    return (fabs(lhs.x - rhs.x) <= EPSILON && fabs(lhs.y - rhs.y) <= EPSILON && fabs(lhs.z - rhs.z) <= EPSILON);
}

bool testMatches(float lhs, float rhs) {
    return (fabs(lhs - rhs) <= EPSILON);
}

bool ViewFrustum::matches(const ViewFrustum& compareTo, bool debug) const {
    bool result = 
           testMatches(compareTo._position,             _position            ) &&
           testMatches(compareTo._direction,            _direction           ) &&
           testMatches(compareTo._up,                   _up                  ) &&
           testMatches(compareTo._right,                _right               ) &&
           testMatches(compareTo._fieldOfView,          _fieldOfView         ) &&
           testMatches(compareTo._aspectRatio,          _aspectRatio         ) &&
           testMatches(compareTo._nearClip,             _nearClip            ) &&
           testMatches(compareTo._farClip,              _farClip             ) &&
           testMatches(compareTo._eyeOffsetPosition,    _eyeOffsetPosition   ) &&
           testMatches(compareTo._eyeOffsetOrientation, _eyeOffsetOrientation);

    if (!result && debug) {
        printLog("ViewFrustum::matches()... result=%s\n", debug::valueOf(result));
        printLog("%s -- compareTo._position=%f,%f,%f _position=%f,%f,%f\n", 
            (testMatches(compareTo._position,_position) ? "MATCHES " : "NO MATCH"),
            compareTo._position.x, compareTo._position.y, compareTo._position.z,
            _position.x, _position.y, _position.z );
        printLog("%s -- compareTo._direction=%f,%f,%f _direction=%f,%f,%f\n", 
            (testMatches(compareTo._direction, _direction) ? "MATCHES " : "NO MATCH"),
            compareTo._direction.x, compareTo._direction.y, compareTo._direction.z,
            _direction.x, _direction.y, _direction.z );
        printLog("%s -- compareTo._up=%f,%f,%f _up=%f,%f,%f\n", 
            (testMatches(compareTo._up, _up) ? "MATCHES " : "NO MATCH"),
            compareTo._up.x, compareTo._up.y, compareTo._up.z,
            _up.x, _up.y, _up.z );
        printLog("%s -- compareTo._right=%f,%f,%f _right=%f,%f,%f\n", 
            (testMatches(compareTo._right, _right) ? "MATCHES " : "NO MATCH"),
            compareTo._right.x, compareTo._right.y, compareTo._right.z,
            _right.x, _right.y, _right.z );
        printLog("%s -- compareTo._fieldOfView=%f _fieldOfView=%f\n", 
            (testMatches(compareTo._fieldOfView, _fieldOfView) ? "MATCHES " : "NO MATCH"),
            compareTo._fieldOfView, _fieldOfView);
        printLog("%s -- compareTo._aspectRatio=%f _aspectRatio=%f\n", 
            (testMatches(compareTo._aspectRatio, _aspectRatio) ? "MATCHES " : "NO MATCH"),
            compareTo._aspectRatio, _aspectRatio);
        printLog("%s -- compareTo._nearClip=%f _nearClip=%f\n", 
            (testMatches(compareTo._nearClip, _nearClip) ? "MATCHES " : "NO MATCH"),
            compareTo._nearClip, _nearClip);
        printLog("%s -- compareTo._farClip=%f _farClip=%f\n", 
            (testMatches(compareTo._farClip, _farClip) ? "MATCHES " : "NO MATCH"),
            compareTo._farClip, _farClip);
        printLog("%s -- compareTo._eyeOffsetPosition=%f,%f,%f _eyeOffsetPosition=%f,%f,%f\n", 
            (testMatches(compareTo._eyeOffsetPosition, _eyeOffsetPosition) ? "MATCHES " : "NO MATCH"),
            compareTo._eyeOffsetPosition.x, compareTo._eyeOffsetPosition.y, compareTo._eyeOffsetPosition.z,
            _eyeOffsetPosition.x, _eyeOffsetPosition.y, _eyeOffsetPosition.z);
        printLog("%s -- compareTo._eyeOffsetOrientation=%f,%f,%f,%f _eyeOffsetOrientation=%f,%f,%f,%f\n", 
            (testMatches(compareTo._eyeOffsetOrientation, _eyeOffsetOrientation) ? "MATCHES " : "NO MATCH"),
            compareTo._eyeOffsetOrientation.x, compareTo._eyeOffsetOrientation.y,
                compareTo._eyeOffsetOrientation.z, compareTo._eyeOffsetOrientation.w,
            _eyeOffsetOrientation.x, _eyeOffsetOrientation.y, _eyeOffsetOrientation.z, _eyeOffsetOrientation.w);
    }
    return result;
}



void ViewFrustum::computePickRay(float x, float y, glm::vec3& origin, glm::vec3& direction) const {
    origin = _nearTopLeft + x*(_nearTopRight - _nearTopLeft) + y*(_nearBottomLeft - _nearTopLeft);
    direction = glm::normalize(origin - _position);
}

void ViewFrustum::computeOffAxisFrustum(float& left, float& right, float& bottom, float& top, float& near, float& far,
                                        glm::vec4& nearClipPlane, glm::vec4& farClipPlane) const {
    // compute our dimensions the usual way
    float hheight = _nearClip * tanf(_fieldOfView * 0.5f * PI_OVER_180);
    float hwidth = _aspectRatio * hheight;
    
    // get our frustum corners in view space
    glm::mat4 eyeMatrix = glm::mat4_cast(glm::inverse(_eyeOffsetOrientation)) * glm::translate(-_eyeOffsetPosition);
    glm::vec4 corners[8];
    float farScale = _farClip / _nearClip;
    corners[0] = eyeMatrix * glm::vec4(-hwidth, -hheight, -_nearClip, 1.0f);
    corners[1] = eyeMatrix * glm::vec4(hwidth, -hheight, -_nearClip, 1.0f);
    corners[2] = eyeMatrix * glm::vec4(hwidth, hheight, -_nearClip, 1.0f);
    corners[3] = eyeMatrix * glm::vec4(-hwidth, hheight, -_nearClip, 1.0f);
    corners[4] = eyeMatrix * glm::vec4(-hwidth * farScale, -hheight * farScale, -_farClip, 1.0f);
    corners[5] = eyeMatrix * glm::vec4(hwidth * farScale, -hheight * farScale, -_farClip, 1.0f);
    corners[6] = eyeMatrix * glm::vec4(hwidth * farScale, hheight * farScale, -_farClip, 1.0f);
    corners[7] = eyeMatrix * glm::vec4(-hwidth * farScale, hheight * farScale, -_farClip, 1.0f);
    
    // find the minimum and maximum z values, which will be our near and far clip distances
    near = FLT_MAX;
    far = -FLT_MAX;
    for (int i = 0; i < 8; i++) {
        near = min(near, -corners[i].z);
        far = max(far, -corners[i].z);
    }
    
    // get the near/far normal and use it to find the clip planes
    glm::vec4 normal = eyeMatrix * glm::vec4(0.0f, 0.0f, 1.0f, 0.0f);
    nearClipPlane = glm::vec4(-normal.x, -normal.y, -normal.z, glm::dot(normal, corners[0]));
    farClipPlane = glm::vec4(normal.x, normal.y, normal.z, -glm::dot(normal, corners[4]));
    
    // get the extents at Z = -near
    left = FLT_MAX;
    right = -FLT_MAX;
    bottom = FLT_MAX;
    top = -FLT_MAX;
    for (int i = 0; i < 4; i++) {
        glm::vec4 intersection = corners[i] * (-near / corners[i].z);
        left = min(left, intersection.x);
        right = max(right, intersection.x);
        bottom = min(bottom, intersection.y);
        top = max(top, intersection.y);
    }
}

void ViewFrustum::printDebugDetails() const {
    printLog("ViewFrustum::printDebugDetails()... \n");
    printLog("_position=%f,%f,%f\n",  _position.x, _position.y, _position.z );
    printLog("_direction=%f,%f,%f\n", _direction.x, _direction.y, _direction.z );
    printLog("_up=%f,%f,%f\n", _up.x, _up.y, _up.z );
    printLog("_right=%f,%f,%f\n", _right.x, _right.y, _right.z );
    printLog("_fieldOfView=%f\n", _fieldOfView);
    printLog("_aspectRatio=%f\n", _aspectRatio);
    printLog("_nearClip=%f\n", _nearClip);
    printLog("_farClip=%f\n", _farClip);
    printLog("_eyeOffsetPosition=%f,%f,%f\n",  _eyeOffsetPosition.x, _eyeOffsetPosition.y, _eyeOffsetPosition.z );
    printLog("_eyeOffsetOrientation=%f,%f,%f,%f\n",  _eyeOffsetOrientation.x, _eyeOffsetOrientation.y, _eyeOffsetOrientation.z,
        _eyeOffsetOrientation.w );
}
<|MERGE_RESOLUTION|>--- conflicted
+++ resolved
@@ -39,27 +39,10 @@
     _nearBottomRight(0,0,0) { }
     
 void ViewFrustum::setOrientation(const glm::quat& orientationAsQuaternion) {
-<<<<<<< HEAD
-    glm::quat quat;
-    quat = quat * orientationAsQuaternion;
-
-    // this is where the coordinate system is represented
-    const glm::vec3 IDENTITY_RIGHT = glm::vec3(-1.0f, 0.0f, 0.0f);
-    const glm::vec3 IDENTITY_UP    = glm::vec3( 0.0f, 1.0f, 0.0f);
-    const glm::vec3 IDENTITY_FRONT = glm::vec3( 0.0f, 0.0f, 1.0f);
-    
-    glm::mat4 rotationMatrix = glm::mat4_cast(quat);
-    
-    _orientation = orientationAsQuaternion;
-    _right       = glm::vec3(glm::vec4(IDENTITY_RIGHT, 0.0f) * rotationMatrix);
-    _up          = glm::vec3(glm::vec4(IDENTITY_UP,    0.0f) * rotationMatrix);
-    _direction   = glm::vec3(glm::vec4(IDENTITY_FRONT, 0.0f) * rotationMatrix);
-=======
     _orientation = orientationAsQuaternion;
     _right       = glm::vec3(orientationAsQuaternion * glm::vec4(IDENTITY_RIGHT, 0.0f));
     _up          = glm::vec3(orientationAsQuaternion * glm::vec4(IDENTITY_UP,    0.0f));
     _direction   = glm::vec3(orientationAsQuaternion * glm::vec4(IDENTITY_FRONT, 0.0f));
->>>>>>> c0915a91
 }
 
 /////////////////////////////////////////////////////////////////////////////////////
