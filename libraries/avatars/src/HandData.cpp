//
//  HandData.cpp
//  libraries/avatars/src
//
//  Created by Stephen Birarda on 5/20/13.
//  Copyright 2013 High Fidelity, Inc.
//
//  Distributed under the Apache License, Version 2.0.
//  See the accompanying file LICENSE or http://www.apache.org/licenses/LICENSE-2.0.html
//

#include <QtCore/QDataStream>

#include <GeometryUtil.h>
#include <SharedUtil.h>

#include "AvatarData.h" 
#include "HandData.h"


HandData::HandData(AvatarData* owningAvatar) :
    _owningAvatarData(owningAvatar)
{
    // Start with two palms
    addNewPalm();
    addNewPalm();
}

glm::vec3 HandData::worldVectorToLeapVector(const glm::vec3& worldVector) const {
    return glm::inverse(getBaseOrientation()) * worldVector / LEAP_UNIT_SCALE;
}

PalmData& HandData::addNewPalm()  {
    _palms.push_back(PalmData(this));
    return _palms.back();
}

const PalmData* HandData::getPalm(int sixSenseID) const {
    // the palms are not necessarily added in left-right order, 
    // so we have to search for the right SixSenseID
    for (unsigned int i = 0; i < _palms.size(); i++) {
        const PalmData* palm = &(_palms[i]);
        if (palm->getSixenseID() == sixSenseID) {
            return palm->isActive() ? palm : NULL;
        }
    }
    return NULL;
}

void HandData::getLeftRightPalmIndices(int& leftPalmIndex, int& rightPalmIndex) const {
    leftPalmIndex = -1;
    rightPalmIndex = -1;
    for (size_t i = 0; i < _palms.size(); i++) {
        const PalmData& palm = _palms[i];
        if (palm.isActive()) {
            if (palm.getSixenseID() == SIXENSE_CONTROLLER_ID_LEFT_HAND) {
                leftPalmIndex = i;
            }
            if (palm.getSixenseID() == SIXENSE_CONTROLLER_ID_RIGHT_HAND) {
                rightPalmIndex = i;
            }
        }
    }
}

PalmData::PalmData(HandData* owningHandData) :
_rawRotation(0.f, 0.f, 0.f, 1.f),
_rawPosition(0.f),
_rawNormal(0.f, 1.f, 0.f),
_rawVelocity(0.f),
_rotationalVelocity(0.f),
_totalPenetration(0.f),
_controllerButtons(0),
_isActive(false),
_leapID(LEAPID_INVALID),
_sixenseID(SIXENSEID_INVALID),
_numFramesWithoutData(0),
_owningHandData(owningHandData),
_isCollidingWithVoxel(false),
_isCollidingWithPalm(false),
_collisionlessPaddleExpiry(0)
{
    for (int i = 0; i < NUM_FINGERS_PER_HAND; ++i) {
        _fingers.push_back(FingerData(this, owningHandData));
    }
}

void PalmData::addToPosition(const glm::vec3& delta) {
    // convert to Leap coordinates, then add to palm and finger positions
    glm::vec3 leapDelta = _owningHandData->worldVectorToLeapVector(delta);
    _rawPosition += leapDelta;
    for (size_t i = 0; i < getNumFingers(); i++) {
        FingerData& finger = _fingers[i];
        if (finger.isActive()) {
            finger.setRawTipPosition(finger.getTipRawPosition() + leapDelta);
            finger.setRawRootPosition(finger.getRootRawPosition() + leapDelta);
        }
    }
}

FingerData::FingerData(PalmData* owningPalmData, HandData* owningHandData) :
_tipRawPosition(0, 0, 0),
_rootRawPosition(0, 0, 0),
_isActive(false),
_leapID(LEAPID_INVALID),
_numFramesWithoutData(0),
_owningPalmData(owningPalmData),
_owningHandData(owningHandData)
{
    const int standardTrailLength = 10;
    setTrailLength(standardTrailLength);
}

void HandData::setFingerTrailLength(unsigned int length) {
    for (size_t i = 0; i < getNumPalms(); ++i) {
        PalmData& palm = getPalms()[i];
        for (size_t f = 0; f < palm.getNumFingers(); ++f) {
            FingerData& finger = palm.getFingers()[f];
            finger.setTrailLength(length);
        }
    }
}

void HandData::updateFingerTrails() {
    for (size_t i = 0; i < getNumPalms(); ++i) {
        PalmData& palm = getPalms()[i];
        for (size_t f = 0; f < palm.getNumFingers(); ++f) {
            FingerData& finger = palm.getFingers()[f];
            finger.updateTrail();
        }
    }
}

bool HandData::findSpherePenetration(const glm::vec3& penetratorCenter, float penetratorRadius, glm::vec3& penetration, 
                                        const PalmData*& collidingPalm) const {
    
    for (size_t i = 0; i < _palms.size(); ++i) {
        const PalmData& palm = _palms[i];
        if (!palm.isActive()) {
            continue;
        }
        glm::vec3 palmPosition = palm.getPosition();
        const float PALM_RADIUS = 0.05f; // in world (not voxel) coordinates
        if (findSphereSpherePenetration(penetratorCenter, penetratorRadius, palmPosition, PALM_RADIUS, penetration)) {
            collidingPalm = &palm;
            return true;
        }
    }
    return false;
}

glm::quat HandData::getBaseOrientation() const {
    return _owningAvatarData->getOrientation();
}

glm::vec3 HandData::getBasePosition() const {
    return _owningAvatarData->getPosition();
}

void FingerData::setTrailLength(unsigned int length) {
    _tipTrailPositions.resize(length);
    _tipTrailCurrentStartIndex = 0;
    _tipTrailCurrentValidLength = 0;
}

void FingerData::updateTrail() {
    if (_tipTrailPositions.size() == 0)
        return;
    
    if (_isActive) {
        // Add the next point in the trail.
        _tipTrailCurrentStartIndex--;
        if (_tipTrailCurrentStartIndex < 0)
            _tipTrailCurrentStartIndex = _tipTrailPositions.size() - 1;
        
        _tipTrailPositions[_tipTrailCurrentStartIndex] = getTipPosition();
        
        if (_tipTrailCurrentValidLength < (int)_tipTrailPositions.size())
            _tipTrailCurrentValidLength++;
    }
    else {
        // It's not active, so just kill the trail.
        _tipTrailCurrentValidLength = 0;
    }
}

<<<<<<< HEAD
glm::vec3 PalmData::getNormal() const {
    const glm::vec3 LOCAL_PALM_DIRECTION(0.0f, -1.0f, 0.0f);
    return _owningHandData->localToWorldDirection(_rawRotation * LOCAL_PALM_DIRECTION);
=======
int FingerData::getTrailNumPositions() {
    return _tipTrailCurrentValidLength;
}

const glm::vec3& FingerData::getTrailPosition(int index) {
    if (index >= _tipTrailCurrentValidLength) {
        static glm::vec3 zero(0,0,0);
        return zero;
    }
    int posIndex = (index + _tipTrailCurrentStartIndex) % _tipTrailCurrentValidLength;
    return _tipTrailPositions[posIndex];
}

void PalmData::getBallHoldPosition(glm::vec3& position) const { 
    const float BALL_FORWARD_OFFSET = 0.08f;    // put the ball a bit forward of fingers
    position = BALL_FORWARD_OFFSET * getNormal(); 
    if (_fingers.size() > 0) {
        position += _fingers[0].getTipPosition();
    } else {
        position += getPosition();
    }
>>>>>>> 98c957f3
}


<|MERGE_RESOLUTION|>--- conflicted
+++ resolved
@@ -26,8 +26,8 @@
     addNewPalm();
 }
 
-glm::vec3 HandData::worldVectorToLeapVector(const glm::vec3& worldVector) const {
-    return glm::inverse(getBaseOrientation()) * worldVector / LEAP_UNIT_SCALE;
+glm::vec3 HandData::worldToLocalVector(const glm::vec3& worldVector) const {
+    return glm::inverse(getBaseOrientation()) * worldVector;
 }
 
 PalmData& HandData::addNewPalm()  {
@@ -66,69 +66,21 @@
 PalmData::PalmData(HandData* owningHandData) :
 _rawRotation(0.f, 0.f, 0.f, 1.f),
 _rawPosition(0.f),
-_rawNormal(0.f, 1.f, 0.f),
 _rawVelocity(0.f),
 _rotationalVelocity(0.f),
 _totalPenetration(0.f),
 _controllerButtons(0),
 _isActive(false),
-_leapID(LEAPID_INVALID),
 _sixenseID(SIXENSEID_INVALID),
 _numFramesWithoutData(0),
 _owningHandData(owningHandData),
 _isCollidingWithVoxel(false),
 _isCollidingWithPalm(false),
-_collisionlessPaddleExpiry(0)
-{
-    for (int i = 0; i < NUM_FINGERS_PER_HAND; ++i) {
-        _fingers.push_back(FingerData(this, owningHandData));
-    }
+_collisionlessPaddleExpiry(0) {
 }
 
 void PalmData::addToPosition(const glm::vec3& delta) {
-    // convert to Leap coordinates, then add to palm and finger positions
-    glm::vec3 leapDelta = _owningHandData->worldVectorToLeapVector(delta);
-    _rawPosition += leapDelta;
-    for (size_t i = 0; i < getNumFingers(); i++) {
-        FingerData& finger = _fingers[i];
-        if (finger.isActive()) {
-            finger.setRawTipPosition(finger.getTipRawPosition() + leapDelta);
-            finger.setRawRootPosition(finger.getRootRawPosition() + leapDelta);
-        }
-    }
-}
-
-FingerData::FingerData(PalmData* owningPalmData, HandData* owningHandData) :
-_tipRawPosition(0, 0, 0),
-_rootRawPosition(0, 0, 0),
-_isActive(false),
-_leapID(LEAPID_INVALID),
-_numFramesWithoutData(0),
-_owningPalmData(owningPalmData),
-_owningHandData(owningHandData)
-{
-    const int standardTrailLength = 10;
-    setTrailLength(standardTrailLength);
-}
-
-void HandData::setFingerTrailLength(unsigned int length) {
-    for (size_t i = 0; i < getNumPalms(); ++i) {
-        PalmData& palm = getPalms()[i];
-        for (size_t f = 0; f < palm.getNumFingers(); ++f) {
-            FingerData& finger = palm.getFingers()[f];
-            finger.setTrailLength(length);
-        }
-    }
-}
-
-void HandData::updateFingerTrails() {
-    for (size_t i = 0; i < getNumPalms(); ++i) {
-        PalmData& palm = getPalms()[i];
-        for (size_t f = 0; f < palm.getNumFingers(); ++f) {
-            FingerData& finger = palm.getFingers()[f];
-            finger.updateTrail();
-        }
-    }
+    _rawPosition += _owningHandData->worldToLocalVector(delta);
 }
 
 bool HandData::findSpherePenetration(const glm::vec3& penetratorCenter, float penetratorRadius, glm::vec3& penetration, 
@@ -157,60 +109,20 @@
     return _owningAvatarData->getPosition();
 }
 
-void FingerData::setTrailLength(unsigned int length) {
-    _tipTrailPositions.resize(length);
-    _tipTrailCurrentStartIndex = 0;
-    _tipTrailCurrentValidLength = 0;
+glm::vec3 PalmData::getFingerTipPosition() const {
+    glm::vec3 fingerOffset(0.0f, 0.0f, 0.3f);
+    glm::vec3 palmOffset(0.0f, -0.08f, 0.0f);
+    return getPosition() + _owningHandData->localToWorldDirection(_rawRotation * (fingerOffset + palmOffset));
+}
+        
+glm::vec3 PalmData::getFingerDirection() const {
+    const glm::vec3 LOCAL_FINGER_DIRECTION(0.0f, 0.0f, 1.0f);
+    return _owningHandData->localToWorldDirection(_rawRotation * LOCAL_FINGER_DIRECTION);
 }
 
-void FingerData::updateTrail() {
-    if (_tipTrailPositions.size() == 0)
-        return;
-    
-    if (_isActive) {
-        // Add the next point in the trail.
-        _tipTrailCurrentStartIndex--;
-        if (_tipTrailCurrentStartIndex < 0)
-            _tipTrailCurrentStartIndex = _tipTrailPositions.size() - 1;
-        
-        _tipTrailPositions[_tipTrailCurrentStartIndex] = getTipPosition();
-        
-        if (_tipTrailCurrentValidLength < (int)_tipTrailPositions.size())
-            _tipTrailCurrentValidLength++;
-    }
-    else {
-        // It's not active, so just kill the trail.
-        _tipTrailCurrentValidLength = 0;
-    }
-}
-
-<<<<<<< HEAD
 glm::vec3 PalmData::getNormal() const {
     const glm::vec3 LOCAL_PALM_DIRECTION(0.0f, -1.0f, 0.0f);
     return _owningHandData->localToWorldDirection(_rawRotation * LOCAL_PALM_DIRECTION);
-=======
-int FingerData::getTrailNumPositions() {
-    return _tipTrailCurrentValidLength;
-}
-
-const glm::vec3& FingerData::getTrailPosition(int index) {
-    if (index >= _tipTrailCurrentValidLength) {
-        static glm::vec3 zero(0,0,0);
-        return zero;
-    }
-    int posIndex = (index + _tipTrailCurrentStartIndex) % _tipTrailCurrentValidLength;
-    return _tipTrailPositions[posIndex];
-}
-
-void PalmData::getBallHoldPosition(glm::vec3& position) const { 
-    const float BALL_FORWARD_OFFSET = 0.08f;    // put the ball a bit forward of fingers
-    position = BALL_FORWARD_OFFSET * getNormal(); 
-    if (_fingers.size() > 0) {
-        position += _fingers[0].getTipPosition();
-    } else {
-        position += getPosition();
-    }
->>>>>>> 98c957f3
 }
 
 
