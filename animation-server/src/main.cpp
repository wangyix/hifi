//
//  main.cpp
//  Animation Server
//
//  Created by Brad Hefta-Gaub on 05/16/2013
//  Copyright (c) 2012 High Fidelity, Inc. All rights reserved.
//

#include <cmath>
#include <cstdlib>
#include <cstring>
#include <cstdio>
#include <OctalCode.h>
#include <AgentList.h>
#include <AgentTypes.h>
#include <EnvironmentData.h>
#include <VoxelTree.h>
#include <SharedUtil.h>
#include <PacketHeaders.h>
#include <SceneUtils.h>

#ifdef _WIN32
#include "Syssocket.h"
#include "Systime.h"
#else
#include <sys/time.h>
#include <arpa/inet.h>
#include <ifaddrs.h>
#endif

bool shouldShowPacketsPerSecond = false; // do we want to debug packets per second
bool includeBillboard = true; 
bool includeBorderTracer = true;
bool includeMovingBug = true;
bool includeBlinkingVoxel = false;


const int ANIMATION_LISTEN_PORT = 40107;
const int ACTUAL_FPS = 60;
const double OUR_FPS_IN_MILLISECONDS = 1000.0/ACTUAL_FPS; // determines FPS from our desired FPS
const int ANIMATE_VOXELS_INTERVAL_USECS = OUR_FPS_IN_MILLISECONDS * 1000.0; // converts from milliseconds to usecs

bool wantLocalDomain = false;

unsigned long packetsSent = 0;
unsigned long bytesSent = 0;

static void sendVoxelEditMessage(PACKET_HEADER header, VoxelDetail& detail) {
    unsigned char* bufferOut;
    int sizeOut;
    
    if (createVoxelEditMessage(header, 0, 1, &detail, bufferOut, sizeOut)){

        ::packetsSent++;
        ::bytesSent += sizeOut;

        if (::shouldShowPacketsPerSecond) {
            printf("sending packet of size=%d\n",sizeOut);
        }

        AgentList::getInstance()->broadcastToAgents(bufferOut, sizeOut, &AGENT_TYPE_VOXEL, 1);
        delete[] bufferOut;
    }
}

const float BUG_VOXEL_SIZE = 0.125f / TREE_SCALE; 
<<<<<<< HEAD
glm::vec3 bugPosition  = glm::vec3(BUG_VOXEL_SIZE * 10.0, BUG_VOXEL_SIZE * 30.0, 0);
=======
glm::vec3 bugPosition  = glm::vec3(BUG_VOXEL_SIZE * 10.0, BUG_VOXEL_SIZE * 30.0, BUG_VOXEL_SIZE * 10.0);
>>>>>>> 4e739b3a
glm::vec3 bugDirection = glm::vec3(0, 0, 1);
const int VOXELS_PER_BUG = 18;

class BugPart {
public:
    glm::vec3       partLocation;
    unsigned char   partColor[3];
    
    BugPart(const glm::vec3& location, unsigned char red, unsigned char green, unsigned char blue ) {
        partLocation = location;
        partColor[0] = red;
        partColor[1] = green;
        partColor[2] = blue;
    }
};

const BugPart bugParts[VOXELS_PER_BUG] = {

    // tail
    BugPart(glm::vec3( 0, 0, -3), 51, 51, 153) ,
    BugPart(glm::vec3( 0, 0, -2), 51, 51, 153) ,
    BugPart(glm::vec3( 0, 0, -1), 51, 51, 153) ,

    // body
    BugPart(glm::vec3( 0, 0,  0), 255, 200, 0) ,
    BugPart(glm::vec3( 0, 0,  1), 255, 200, 0) ,

    // head
    BugPart(glm::vec3( 0, 0,  2), 200, 0, 0) ,

    // eyes
    BugPart(glm::vec3( 1, 0,  3), 64, 64, 64) ,
    BugPart(glm::vec3(-1, 0,  3), 64, 64, 64) ,

    // wings
    BugPart(glm::vec3( 3, 1,  1), 0, 153, 0) ,
    BugPart(glm::vec3( 2, 1,  1), 0, 153, 0) ,
    BugPart(glm::vec3( 1, 0,  1), 0, 153, 0) ,
    BugPart(glm::vec3(-1, 0,  1), 0, 153, 0) ,
    BugPart(glm::vec3(-2, 1,  1), 0, 153, 0) ,
    BugPart(glm::vec3(-3, 1,  1), 0, 153, 0) ,


    BugPart(glm::vec3( 2, -1,  0), 153, 200, 0) ,
    BugPart(glm::vec3( 1, -1,  0), 153, 200, 0) ,
    BugPart(glm::vec3(-1, -1,  0), 153, 200, 0) ,
    BugPart(glm::vec3(-2, -1,  0), 153, 200, 0) ,
};

static void renderMovingBug() {
    VoxelDetail details[VOXELS_PER_BUG];
    unsigned char* bufferOut;
    int sizeOut;
    
    // Generate voxels for where bug used to be
    for (int i = 0; i < VOXELS_PER_BUG; i++) {
        details[i].s = BUG_VOXEL_SIZE;
<<<<<<< HEAD
        details[i].x = bugPosition.x + (bugParts[i].x * BUG_VOXEL_SIZE * (bugDirection.x < 0 ? -1 : 1));
        details[i].y = bugPosition.y + (bugParts[i].y * BUG_VOXEL_SIZE * (bugDirection.y < 0 ? -1 : 1));
        details[i].z = bugPosition.z + (bugParts[i].z * BUG_VOXEL_SIZE * (bugDirection.z < 0 ? -1 : 1));
=======
        details[i].x = bugPosition.x + (bugParts[i].partLocation.x * BUG_VOXEL_SIZE * (bugDirection.x < 0 ? -1 : 1));
        details[i].y = bugPosition.y + (bugParts[i].partLocation.y * BUG_VOXEL_SIZE * (bugDirection.y < 0 ? -1 : 1));
        details[i].z = bugPosition.z + (bugParts[i].partLocation.z * BUG_VOXEL_SIZE * (bugDirection.z < 0 ? -1 : 1));
>>>>>>> 4e739b3a

        details[i].red   = bugParts[i].partColor[0];
        details[i].green = bugParts[i].partColor[1];
        details[i].blue  = bugParts[i].partColor[2];
    }
    
    // send the "erase message" first...
    PACKET_HEADER message = PACKET_HEADER_ERASE_VOXEL;
    if (createVoxelEditMessage(message, 0, VOXELS_PER_BUG, (VoxelDetail*)&details, bufferOut, sizeOut)){

        ::packetsSent++;
        ::bytesSent += sizeOut;

        if (::shouldShowPacketsPerSecond) {
            printf("sending packet of size=%d\n", sizeOut);
        }
        AgentList::getInstance()->broadcastToAgents(bufferOut, sizeOut, &AGENT_TYPE_VOXEL, 1);
        delete[] bufferOut;
    }

    // Move the bug...
    bugPosition.x += (bugDirection.x * BUG_VOXEL_SIZE);
    bugPosition.y += (bugDirection.y * BUG_VOXEL_SIZE);
    bugPosition.z += (bugDirection.z * BUG_VOXEL_SIZE);
    
    // Check boundaries
    if (bugPosition.z > 1.0) {
        bugDirection.z = -1;
    }
    if (bugPosition.z < BUG_VOXEL_SIZE) {
        bugDirection.z = 1;
    }
    //printf("bugPosition=(%f,%f,%f)\n", bugPosition.x, bugPosition.y, bugPosition.z);
    //printf("bugDirection=(%f,%f,%f)\n", bugDirection.x, bugDirection.y, bugDirection.z);
    // would be nice to add some randomness here...

    // Generate voxels for where bug is going to
    for (int i = 0; i < VOXELS_PER_BUG; i++) {
        details[i].s = BUG_VOXEL_SIZE;
<<<<<<< HEAD
        details[i].x = bugPosition.x + (bugParts[i].x * BUG_VOXEL_SIZE * (bugDirection.x < 0 ? -1 : 1));
        details[i].y = bugPosition.y + (bugParts[i].y * BUG_VOXEL_SIZE * (bugDirection.y < 0 ? -1 : 1));
        details[i].z = bugPosition.z + (bugParts[i].z * BUG_VOXEL_SIZE * (bugDirection.z < 0 ? -1 : 1));
=======
        details[i].x = bugPosition.x + (bugParts[i].partLocation.x * BUG_VOXEL_SIZE * (bugDirection.x < 0 ? -1 : 1));
        details[i].y = bugPosition.y + (bugParts[i].partLocation.y * BUG_VOXEL_SIZE * (bugDirection.y < 0 ? -1 : 1));
        details[i].z = bugPosition.z + (bugParts[i].partLocation.z * BUG_VOXEL_SIZE * (bugDirection.z < 0 ? -1 : 1));
>>>>>>> 4e739b3a

        details[i].red   = bugParts[i].partColor[0];
        details[i].green = bugParts[i].partColor[1];
        details[i].blue  = bugParts[i].partColor[2];
    }
    
    // send the "create message" ...
    message = PACKET_HEADER_SET_VOXEL_DESTRUCTIVE;
    if (createVoxelEditMessage(message, 0, VOXELS_PER_BUG, (VoxelDetail*)&details, bufferOut, sizeOut)){

        ::packetsSent++;
        ::bytesSent += sizeOut;

        if (::shouldShowPacketsPerSecond) {
            printf("sending packet of size=%d\n", sizeOut);
        }
        AgentList::getInstance()->broadcastToAgents(bufferOut, sizeOut, &AGENT_TYPE_VOXEL, 1);
        delete[] bufferOut;
    }
}



float intensity = 0.5f;
float intensityIncrement = 0.1f;
const float MAX_INTENSITY = 1.0f;
const float MIN_INTENSITY = 0.5f;
const float BEACON_SIZE = 0.25f / TREE_SCALE; // approximately 1/4th meter

static void sendVoxelBlinkMessage() {
    VoxelDetail detail;
    detail.s = BEACON_SIZE;
    
    glm::vec3 position = glm::vec3(0, 0, detail.s);
    
    detail.x = detail.s * floor(position.x / detail.s);
    detail.y = detail.s * floor(position.y / detail.s);
    detail.z = detail.s * floor(position.z / detail.s);
    
    ::intensity += ::intensityIncrement;
    if (::intensity >= MAX_INTENSITY) {
        ::intensity = MAX_INTENSITY;
        ::intensityIncrement = -::intensityIncrement;
    }
    if (::intensity <= MIN_INTENSITY) {
        ::intensity = MIN_INTENSITY;
        ::intensityIncrement = -::intensityIncrement;
    }

    detail.red   = 255 * ::intensity;
    detail.green = 0   * ::intensity;
    detail.blue  = 0   * ::intensity;
    
    PACKET_HEADER message = PACKET_HEADER_SET_VOXEL_DESTRUCTIVE;

    sendVoxelEditMessage(message, detail);
}

bool stringOfLightsInitialized = false;
int currentLight = 0;
int lightMovementDirection = 1;
const int SEGMENT_COUNT = 4;
const int LIGHTS_PER_SEGMENT = 80;
const int LIGHT_COUNT = LIGHTS_PER_SEGMENT * SEGMENT_COUNT;
glm::vec3 stringOfLights[LIGHT_COUNT];
unsigned char offColor[3] = { 240, 240, 240 };
unsigned char onColor[3]  = {   0, 255, 255 };
const float STRING_OF_LIGHTS_SIZE = 0.125f / TREE_SCALE; // approximately 1/8th meter

static void sendBlinkingStringOfLights() {
    PACKET_HEADER message = PACKET_HEADER_SET_VOXEL_DESTRUCTIVE; // we're a bully!
    float lightScale = STRING_OF_LIGHTS_SIZE;
    static VoxelDetail details[LIGHTS_PER_SEGMENT];
    unsigned char* bufferOut;
    int sizeOut;

    // first initialized the string of lights if needed...
    if (!stringOfLightsInitialized) {
        for (int segment = 0; segment < SEGMENT_COUNT; segment++) {
            for (int indexInSegment = 0; indexInSegment < LIGHTS_PER_SEGMENT; indexInSegment++) {

                int i = (segment * LIGHTS_PER_SEGMENT) + indexInSegment;

                // four different segments on sides of initial platform
                switch (segment) {
                    case 0:
                        // along x axis
                        stringOfLights[i] = glm::vec3(indexInSegment * lightScale, 0, 0);
                        break;
                    case 1:
                        // parallel to Z axis at outer X edge
                        stringOfLights[i] = glm::vec3(LIGHTS_PER_SEGMENT * lightScale, 0, indexInSegment * lightScale);
                        break;
                    case 2:
                        // parallel to X axis at outer Z edge
                        stringOfLights[i] = glm::vec3((LIGHTS_PER_SEGMENT-indexInSegment) * lightScale, 0, 
                                                      LIGHTS_PER_SEGMENT * lightScale);
                        break;
                    case 3:
                        // on Z axis
                        stringOfLights[i] = glm::vec3(0, 0, (LIGHTS_PER_SEGMENT-indexInSegment) * lightScale);
                        break;
                }

                details[indexInSegment].s = STRING_OF_LIGHTS_SIZE;
                details[indexInSegment].x = stringOfLights[i].x;
                details[indexInSegment].y = stringOfLights[i].y;
                details[indexInSegment].z = stringOfLights[i].z;

                details[indexInSegment].red   = offColor[0];
                details[indexInSegment].green = offColor[1];
                details[indexInSegment].blue  = offColor[2];
            }

            // send entire segment at once
            if (createVoxelEditMessage(message, 0, LIGHTS_PER_SEGMENT, (VoxelDetail*)&details, bufferOut, sizeOut)){

                ::packetsSent++;
                ::bytesSent += sizeOut;

                if (::shouldShowPacketsPerSecond) {
                    printf("sending packet of size=%d\n",sizeOut);
                }
                AgentList::getInstance()->broadcastToAgents(bufferOut, sizeOut, &AGENT_TYPE_VOXEL, 1);
                delete[] bufferOut;
            }

        }
        stringOfLightsInitialized = true;
    } else {
        // turn off current light
        details[0].x = stringOfLights[currentLight].x;
        details[0].y = stringOfLights[currentLight].y;
        details[0].z = stringOfLights[currentLight].z;
        details[0].red   = offColor[0];
        details[0].green = offColor[1];
        details[0].blue  = offColor[2];

        // move current light...
        // if we're at the end of our string, then change direction
        if (currentLight == LIGHT_COUNT-1) {
            lightMovementDirection = -1;
        }
        if (currentLight == 0) {
            lightMovementDirection = 1;
        }
        currentLight += lightMovementDirection;
        
        // turn on new current light
        details[1].x = stringOfLights[currentLight].x;
        details[1].y = stringOfLights[currentLight].y;
        details[1].z = stringOfLights[currentLight].z;
        details[1].red   = onColor[0];
        details[1].green = onColor[1];
        details[1].blue  = onColor[2];

        // send both changes in same message
        if (createVoxelEditMessage(message, 0, 2, (VoxelDetail*)&details, bufferOut, sizeOut)){

            ::packetsSent++;
            ::bytesSent += sizeOut;

            if (::shouldShowPacketsPerSecond) {
                printf("sending packet of size=%d\n",sizeOut);
            }
            AgentList::getInstance()->broadcastToAgents(bufferOut, sizeOut, &AGENT_TYPE_VOXEL, 1);
            delete[] bufferOut;
        }
    }
}

bool billboardInitialized = false;
const int BILLBOARD_HEIGHT = 9;
const int BILLBOARD_WIDTH  = 45;
glm::vec3 billboardPosition((0.125f / TREE_SCALE),(0.125f / TREE_SCALE),0);
glm::vec3 billboardLights[BILLBOARD_HEIGHT][BILLBOARD_WIDTH];
unsigned char billboardOffColor[3] = { 240, 240, 240 };
unsigned char billboardOnColorA[3]  = {   0,   0, 255 };
unsigned char billboardOnColorB[3]  = {   0, 255,   0 };
float billboardGradient = 0.5f;
float billboardGradientIncrement = 0.01f;
const float BILLBOARD_MAX_GRADIENT = 1.0f;
const float BILLBOARD_MIN_GRADIENT = 0.0f;
const float BILLBOARD_LIGHT_SIZE   = 0.125f / TREE_SCALE; // approximately 1/8 meter per light
const int VOXELS_PER_PACKET = 135;
const int PACKETS_PER_BILLBOARD = VOXELS_PER_PACKET / (BILLBOARD_HEIGHT * BILLBOARD_WIDTH);


// top to bottom... 
bool billboardMessage[BILLBOARD_HEIGHT][BILLBOARD_WIDTH] = {
 { 0,0,0,0,0,0,0,0,0,0,0,0,0,0,0,0,0,0,0,0,0,0,0,0,0,0,0,0,0,0,0,0,0,0,0,0,0,0,0,0,0,0,0,0,0 },
 { 0,0,1,0,0,1,0,1,0,0,0,0,0,1,0,0,0,0,1,1,1,1,0,0,0,0,0,1,0,1,1,1,0,1,0,1,0,0,1,0,0,0,0,0,0 },
 { 0,0,1,0,0,1,0,0,0,0,0,0,0,1,0,0,0,0,1,0,0,0,0,1,0,0,0,1,0,1,0,1,0,1,0,0,0,1,1,1,0,0,0,0,0 },
 { 0,0,1,1,1,1,0,1,0,1,1,1,0,1,1,1,0,0,1,1,1,0,0,0,0,1,1,1,0,1,1,1,0,1,0,1,0,0,1,0,0,1,0,1,0 },
 { 0,0,1,0,0,1,0,1,0,1,0,1,0,1,0,1,0,0,1,0,0,0,0,1,0,1,0,1,0,1,0,0,0,1,0,1,0,0,1,0,0,1,0,1,0 },
 { 0,0,1,0,0,1,0,1,0,1,1,1,0,1,0,1,0,0,1,0,0,0,0,1,0,1,1,1,0,1,1,1,0,1,0,1,0,0,1,0,0,1,1,1,0 },
 { 0,0,0,0,0,0,0,0,0,0,0,1,0,0,0,0,0,0,0,0,0,0,0,0,0,0,0,0,0,0,0,0,0,0,0,0,0,0,0,0,0,0,0,1,0 },
 { 0,0,0,0,0,0,0,0,0,1,1,0,0,0,0,0,0,0,0,0,0,0,0,0,0,0,0,0,0,0,0,0,0,0,0,0,0,0,0,0,0,1,1,1,0 },
 { 0,0,0,0,0,0,0,0,0,0,0,0,0,0,0,0,0,0,0,0,0,0,0,0,0,0,0,0,0,0,0,0,0,0,0,0,0,0,0,0,0,0,0,0,0 }
};

static void sendBillboard() {
    PACKET_HEADER message = PACKET_HEADER_SET_VOXEL_DESTRUCTIVE; // we're a bully!
    float lightScale = BILLBOARD_LIGHT_SIZE;
    static VoxelDetail details[VOXELS_PER_PACKET];
    unsigned char* bufferOut;
    int sizeOut;

    // first initialized the billboard of lights if needed...
    if (!billboardInitialized) {
        for (int i = 0; i < BILLBOARD_HEIGHT; i++) {
            for (int j = 0; j < BILLBOARD_WIDTH; j++) {
                
                billboardLights[i][j] = billboardPosition + glm::vec3(j * lightScale, (float)((BILLBOARD_HEIGHT - i) * lightScale), 0);
            }
        }
        billboardInitialized = true;
    }

    ::billboardGradient += ::billboardGradientIncrement;
    
    if (::billboardGradient >= BILLBOARD_MAX_GRADIENT) {
        ::billboardGradient = BILLBOARD_MAX_GRADIENT;
        ::billboardGradientIncrement = -::billboardGradientIncrement;
    }
    if (::billboardGradient <= BILLBOARD_MIN_GRADIENT) {
        ::billboardGradient = BILLBOARD_MIN_GRADIENT;
        ::billboardGradientIncrement = -::billboardGradientIncrement;
    }

    for (int i = 0; i < BILLBOARD_HEIGHT; i++) {
        for (int j = 0; j < BILLBOARD_WIDTH; j++) {

            int nthVoxel = ((i * BILLBOARD_WIDTH) + j);
            int item = nthVoxel % VOXELS_PER_PACKET;
            
            billboardLights[i][j] = billboardPosition + glm::vec3(j * lightScale, (float)((BILLBOARD_HEIGHT - i) * lightScale), 0);

            details[item].s = lightScale;
            details[item].x = billboardLights[i][j].x;
            details[item].y = billboardLights[i][j].y;
            details[item].z = billboardLights[i][j].z;

            if (billboardMessage[i][j]) {
                details[item].red   = (billboardOnColorA[0] + ((billboardOnColorB[0] - billboardOnColorA[0]) * ::billboardGradient));
                details[item].green = (billboardOnColorA[1] + ((billboardOnColorB[1] - billboardOnColorA[1]) * ::billboardGradient));
                details[item].blue  = (billboardOnColorA[2] + ((billboardOnColorB[2] - billboardOnColorA[2]) * ::billboardGradient));
            } else {
                details[item].red   = billboardOffColor[0];
                details[item].green = billboardOffColor[1];
                details[item].blue  = billboardOffColor[2];
            }
            
            if (item == VOXELS_PER_PACKET - 1) {
                if (createVoxelEditMessage(message, 0, VOXELS_PER_PACKET, (VoxelDetail*)&details, bufferOut, sizeOut)){
                    ::packetsSent++;
                    ::bytesSent += sizeOut;
                    if (::shouldShowPacketsPerSecond) {
                        printf("sending packet of size=%d\n", sizeOut);
                    }
                    AgentList::getInstance()->broadcastToAgents(bufferOut, sizeOut, &AGENT_TYPE_VOXEL, 1);
                    delete[] bufferOut;
                }
            }
        }
    }
}

double start = 0;


void* animateVoxels(void* args) {
    
    timeval lastSendTime;
    
    while (true) {
        gettimeofday(&lastSendTime, NULL);

        // some animations
        //sendVoxelBlinkMessage();

        if (::includeBillboard) {
            sendBillboard();
        }
        if (::includeBorderTracer) {
            sendBlinkingStringOfLights();
        }
        if (::includeMovingBug) {
            renderMovingBug();
        }
        if (::includeBlinkingVoxel) {
            sendVoxelBlinkMessage();
        }
        
        double end = usecTimestampNow();
        double elapsedSeconds = (end - ::start) / 1000000.0;
        if (::shouldShowPacketsPerSecond) {
            printf("packetsSent=%ld, bytesSent=%ld pps=%f bps=%f\n",packetsSent,bytesSent,
                (float)(packetsSent/elapsedSeconds),(float)(bytesSent/elapsedSeconds));
        }
        // dynamically sleep until we need to fire off the next set of voxels
        double usecToSleep =  ANIMATE_VOXELS_INTERVAL_USECS - (usecTimestampNow() - usecTimestamp(&lastSendTime));
        
        if (usecToSleep > 0) {
            usleep(usecToSleep);
        } else {
            std::cout << "Last send took too much time, not sleeping!\n";
        }
    }
    
    pthread_exit(0);
}


int main(int argc, const char * argv[])
{
    ::start = usecTimestampNow();

    AgentList* agentList = AgentList::createInstance(AGENT_TYPE_ANIMATION_SERVER, ANIMATION_LISTEN_PORT);
    setvbuf(stdout, NULL, _IOLBF, 0);

    // Handle Local Domain testing with the --local command line
    const char* NO_BILLBOARD = "--NoBillboard";
    ::includeBillboard = !cmdOptionExists(argc, argv, NO_BILLBOARD);

    const char* NO_BORDER_TRACER = "--NoBorderTracer";
    ::includeBorderTracer = !cmdOptionExists(argc, argv, NO_BORDER_TRACER);

    const char* NO_MOVING_BUG = "--NoMovingBug";
    ::includeMovingBug = !cmdOptionExists(argc, argv, NO_MOVING_BUG);

    const char* INCLUDE_BLINKING_VOXEL = "--includeBlinkingVoxel";
    ::includeBlinkingVoxel = cmdOptionExists(argc, argv, INCLUDE_BLINKING_VOXEL);

    // Handle Local Domain testing with the --local command line
    const char* showPPS = "--showPPS";
    ::shouldShowPacketsPerSecond = cmdOptionExists(argc, argv, showPPS);

    // Handle Local Domain testing with the --local command line
    const char* local = "--local";
    ::wantLocalDomain = cmdOptionExists(argc, argv,local);
    if (::wantLocalDomain) {
        printf("Local Domain MODE!\n");
        int ip = getLocalAddress();
        sprintf(DOMAIN_IP,"%d.%d.%d.%d", (ip & 0xFF), ((ip >> 8) & 0xFF),((ip >> 16) & 0xFF), ((ip >> 24) & 0xFF));
    }

    agentList->linkedDataCreateCallback = NULL; // do we need a callback?
    agentList->startSilentAgentRemovalThread();
    agentList->startDomainServerCheckInThread();
    
    srand((unsigned)time(0));

    pthread_t animateVoxelThread;
    pthread_create(&animateVoxelThread, NULL, animateVoxels, NULL);

    sockaddr agentPublicAddress;
    
    unsigned char* packetData = new unsigned char[MAX_PACKET_SIZE];
    ssize_t receivedBytes;

    // loop to send to agents requesting data
    while (true) {
        // Agents sending messages to us...    
        if (agentList->getAgentSocket()->receive(&agentPublicAddress, packetData, &receivedBytes)) {
            switch (packetData[0]) {
                default: {
                    AgentList::getInstance()->processAgentData(&agentPublicAddress, packetData, receivedBytes);
                } break;
            }
        }
    }
    
    pthread_join(animateVoxelThread, NULL);

    return 0;
}<|MERGE_RESOLUTION|>--- conflicted
+++ resolved
@@ -64,11 +64,7 @@
 }
 
 const float BUG_VOXEL_SIZE = 0.125f / TREE_SCALE; 
-<<<<<<< HEAD
-glm::vec3 bugPosition  = glm::vec3(BUG_VOXEL_SIZE * 10.0, BUG_VOXEL_SIZE * 30.0, 0);
-=======
 glm::vec3 bugPosition  = glm::vec3(BUG_VOXEL_SIZE * 10.0, BUG_VOXEL_SIZE * 30.0, BUG_VOXEL_SIZE * 10.0);
->>>>>>> 4e739b3a
 glm::vec3 bugDirection = glm::vec3(0, 0, 1);
 const int VOXELS_PER_BUG = 18;
 
@@ -126,15 +122,9 @@
     // Generate voxels for where bug used to be
     for (int i = 0; i < VOXELS_PER_BUG; i++) {
         details[i].s = BUG_VOXEL_SIZE;
-<<<<<<< HEAD
-        details[i].x = bugPosition.x + (bugParts[i].x * BUG_VOXEL_SIZE * (bugDirection.x < 0 ? -1 : 1));
-        details[i].y = bugPosition.y + (bugParts[i].y * BUG_VOXEL_SIZE * (bugDirection.y < 0 ? -1 : 1));
-        details[i].z = bugPosition.z + (bugParts[i].z * BUG_VOXEL_SIZE * (bugDirection.z < 0 ? -1 : 1));
-=======
         details[i].x = bugPosition.x + (bugParts[i].partLocation.x * BUG_VOXEL_SIZE * (bugDirection.x < 0 ? -1 : 1));
         details[i].y = bugPosition.y + (bugParts[i].partLocation.y * BUG_VOXEL_SIZE * (bugDirection.y < 0 ? -1 : 1));
         details[i].z = bugPosition.z + (bugParts[i].partLocation.z * BUG_VOXEL_SIZE * (bugDirection.z < 0 ? -1 : 1));
->>>>>>> 4e739b3a
 
         details[i].red   = bugParts[i].partColor[0];
         details[i].green = bugParts[i].partColor[1];
@@ -174,15 +164,9 @@
     // Generate voxels for where bug is going to
     for (int i = 0; i < VOXELS_PER_BUG; i++) {
         details[i].s = BUG_VOXEL_SIZE;
-<<<<<<< HEAD
-        details[i].x = bugPosition.x + (bugParts[i].x * BUG_VOXEL_SIZE * (bugDirection.x < 0 ? -1 : 1));
-        details[i].y = bugPosition.y + (bugParts[i].y * BUG_VOXEL_SIZE * (bugDirection.y < 0 ? -1 : 1));
-        details[i].z = bugPosition.z + (bugParts[i].z * BUG_VOXEL_SIZE * (bugDirection.z < 0 ? -1 : 1));
-=======
         details[i].x = bugPosition.x + (bugParts[i].partLocation.x * BUG_VOXEL_SIZE * (bugDirection.x < 0 ? -1 : 1));
         details[i].y = bugPosition.y + (bugParts[i].partLocation.y * BUG_VOXEL_SIZE * (bugDirection.y < 0 ? -1 : 1));
         details[i].z = bugPosition.z + (bugParts[i].partLocation.z * BUG_VOXEL_SIZE * (bugDirection.z < 0 ? -1 : 1));
->>>>>>> 4e739b3a
 
         details[i].red   = bugParts[i].partColor[0];
         details[i].green = bugParts[i].partColor[1];
