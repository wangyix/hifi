//
//  AudioMixerClientData.cpp
//  assignment-client/src/audio
//
//  Created by Stephen Birarda on 10/18/13.
//  Copyright 2013 High Fidelity, Inc.
//
//  Distributed under the Apache License, Version 2.0.
//  See the accompanying file LICENSE or http://www.apache.org/licenses/LICENSE-2.0.html
//

#include <QDebug>

#include <PacketHeaders.h>
#include <UUID.h>

#include "InjectedAudioStream.h"

#include "AudioMixer.h"
#include "AudioMixerClientData.h"


AudioMixerClientData::AudioMixerClientData() :
    _audioStreams(),
    _outgoingMixedAudioSequenceNumber(0)
{
}

AudioMixerClientData::~AudioMixerClientData() {
    QHash<QUuid, PositionalAudioStream*>::ConstIterator i;
    for (i = _audioStreams.constBegin(); i != _audioStreams.constEnd(); i++) {
        // delete this attached InboundAudioStream
        delete i.value();
    }
}

AvatarAudioStream* AudioMixerClientData::getAvatarAudioStream() const {
    if (_audioStreams.contains(QUuid())) {
        return (AvatarAudioStream*)_audioStreams.value(QUuid());
    }
    // no mic stream found - return NULL
    return NULL;
}

int AudioMixerClientData::parseData(const QByteArray& packet) {
    PacketType packetType = packetTypeForPacket(packet);
    if (packetType == PacketTypeAudioStreamStats) {

        const char* dataAt = packet.data();

        // skip over header, appendFlag, and num stats packed
        dataAt += (numBytesForPacketHeader(packet) + sizeof(quint8) + sizeof(quint16));

        // read the downstream audio stream stats
        memcpy(&_downstreamAudioStreamStats, dataAt, sizeof(AudioStreamStats));
        dataAt += sizeof(AudioStreamStats);

        return dataAt - packet.data();

    } else {
        PositionalAudioStream* matchingStream = NULL;

        if (packetType == PacketTypeMicrophoneAudioWithEcho
            || packetType == PacketTypeMicrophoneAudioNoEcho
            || packetType == PacketTypeSilentAudioFrame) {

            QUuid nullUUID = QUuid();
            if (!_audioStreams.contains(nullUUID)) {
                // we don't have a mic stream yet, so add it

                // read the channel flag to see if our stream is stereo or not
                const char* channelFlagAt = packet.constData() + numBytesForPacketHeader(packet) + sizeof(quint16);
                quint8 channelFlag = *(reinterpret_cast<const quint8*>(channelFlagAt));
                bool isStereo = channelFlag == 1;

                _audioStreams.insert(nullUUID, matchingStream = new AvatarAudioStream(isStereo, AudioMixer::getStreamSettings()));
            } else {
                matchingStream = _audioStreams.value(nullUUID);
            }
        } else if (packetType == PacketTypeInjectAudio) {
            // this is injected audio

            // grab the stream identifier for this injected audio
            int bytesBeforeStreamIdentifier = numBytesForPacketHeader(packet) + sizeof(quint16);
            QUuid streamIdentifier = QUuid::fromRfc4122(packet.mid(bytesBeforeStreamIdentifier, NUM_BYTES_RFC4122_UUID));

            if (!_audioStreams.contains(streamIdentifier)) {
                // we don't have this injected stream yet, so add it
                _audioStreams.insert(streamIdentifier, matchingStream = new InjectedAudioStream(streamIdentifier, AudioMixer::getStreamSettings()));
            } else {
                matchingStream = _audioStreams.value(streamIdentifier);
            }
        }

        return matchingStream->parseData(packet);
    }
    return 0;
}

void AudioMixerClientData::checkBuffersBeforeFrameSend(AABox* checkSourceZone, AABox* listenerZone) {
    QHash<QUuid, PositionalAudioStream*>::ConstIterator i;
    for (i = _audioStreams.constBegin(); i != _audioStreams.constEnd(); i++) {
<<<<<<< HEAD
        i.value()->updateNextOutputTrailingLoudness();
        i.value()->popFrames(1);
=======
        PositionalAudioStream* stream = i.value();
        if (stream->popFrames(1, true) > 0) {
            // this is a ring buffer that is ready to go

            // calculate the trailing avg loudness for the next frame
            // that would be mixed in
            stream->updateLastPopOutputTrailingLoudness();

            if (checkSourceZone && checkSourceZone->contains(stream->getPosition())) {
                stream->setListenerUnattenuatedZone(listenerZone);
            } else {
                stream->setListenerUnattenuatedZone(NULL);
            }
        }
>>>>>>> 63624fae
    }
}

void AudioMixerClientData::removeDeadInjectedStreams() {

    const int INJECTOR_CONSECUTIVE_NOT_MIXED_AFTER_STARTED_THRESHOLD = 100;

    // we have this second threshold in case the injected audio is so short that the injected stream
    // never even reaches its desired size, which means it will never start.
    const int INJECTOR_CONSECUTIVE_NOT_MIXED_THRESHOLD = 1000;

    QHash<QUuid, PositionalAudioStream*>::Iterator i = _audioStreams.begin(), end = _audioStreams.end();
    while (i != end) {
        PositionalAudioStream* audioStream = i.value();
        if (audioStream->getType() == PositionalAudioStream::Injector && audioStream->isStarved()) {
            int notMixedThreshold = audioStream->hasStarted() ? INJECTOR_CONSECUTIVE_NOT_MIXED_AFTER_STARTED_THRESHOLD
                                                              : INJECTOR_CONSECUTIVE_NOT_MIXED_THRESHOLD;
            if (audioStream->getConsecutiveNotMixedCount() >= notMixedThreshold) {
                delete audioStream;
                i = _audioStreams.erase(i);
                continue;
            }
        }
        ++i;
    }
}

void AudioMixerClientData::sendAudioStreamStatsPackets(const SharedNodePointer& destinationNode) {

    // since audio stream stats packets are sent periodically, this is a good place to remove our dead injected streams.
    removeDeadInjectedStreams();

    char packet[MAX_PACKET_SIZE];
    NodeList* nodeList = NodeList::getInstance();

    // The append flag is a boolean value that will be packed right after the header.  The first packet sent 
    // inside this method will have 0 for this flag, while every subsequent packet will have 1 for this flag.
    // The sole purpose of this flag is so the client can clear its map of injected audio stream stats when
    // it receives a packet with an appendFlag of 0. This prevents the buildup of dead audio stream stats in the client.
    quint8 appendFlag = 0;

    // pack header
    int numBytesPacketHeader = populatePacketHeader(packet, PacketTypeAudioStreamStats);
    char* headerEndAt = packet + numBytesPacketHeader;

    // calculate how many stream stat structs we can fit in each packet
    const int numStreamStatsRoomFor = (MAX_PACKET_SIZE - numBytesPacketHeader - sizeof(quint8) - sizeof(quint16)) / sizeof(AudioStreamStats);

    // pack and send stream stats packets until all audio streams' stats are sent
    int numStreamStatsRemaining = _audioStreams.size();
    QHash<QUuid, PositionalAudioStream*>::ConstIterator audioStreamsIterator = _audioStreams.constBegin();
    while (numStreamStatsRemaining > 0) {

        char* dataAt = headerEndAt;

        // pack the append flag
        memcpy(dataAt, &appendFlag, sizeof(quint8));
        appendFlag = 1;
        dataAt += sizeof(quint8);

        // calculate and pack the number of stream stats to follow
        quint16 numStreamStatsToPack = std::min(numStreamStatsRemaining, numStreamStatsRoomFor);
        memcpy(dataAt, &numStreamStatsToPack, sizeof(quint16));
        dataAt += sizeof(quint16);

        // pack the calculated number of stream stats
        for (int i = 0; i < numStreamStatsToPack; i++) {
            PositionalAudioStream* stream = audioStreamsIterator.value();
            stream->perSecondCallbackForUpdatingStats();
            AudioStreamStats streamStats = stream->getAudioStreamStats();
            memcpy(dataAt, &streamStats, sizeof(AudioStreamStats));
            dataAt += sizeof(AudioStreamStats);

            audioStreamsIterator++;
        }
        numStreamStatsRemaining -= numStreamStatsToPack;

        // send the current packet
        nodeList->writeDatagram(packet, dataAt - packet, destinationNode);
    }
}

QString AudioMixerClientData::getAudioStreamStatsString() const {
    QString result;
    AudioStreamStats streamStats = _downstreamAudioStreamStats;
    result += "DOWNSTREAM.desired:" + QString::number(streamStats._desiredJitterBufferFrames)
        + " available_avg_10s:" + QString::number(streamStats._framesAvailableAverage)
        + " available:" + QString::number(streamStats._framesAvailable)
        + " starves:" + QString::number(streamStats._starveCount)
        + " not_mixed:" + QString::number(streamStats._consecutiveNotMixedCount)
        + " overflows:" + QString::number(streamStats._overflowCount)
        + " silents_dropped: ?"
        + " lost%:" + QString::number(streamStats._packetStreamStats.getLostRate() * 100.0f, 'f', 2)
        + " lost%_30s:" + QString::number(streamStats._packetStreamWindowStats.getLostRate() * 100.0f, 'f', 2)
        + " min_gap:" + formatUsecTime(streamStats._timeGapMin)
        + " max_gap:" + formatUsecTime(streamStats._timeGapMax)
        + " avg_gap:" + formatUsecTime(streamStats._timeGapAverage)
        + " min_gap_30s:" + formatUsecTime(streamStats._timeGapWindowMin)
        + " max_gap_30s:" + formatUsecTime(streamStats._timeGapWindowMax)
        + " avg_gap_30s:" + formatUsecTime(streamStats._timeGapWindowAverage);

    AvatarAudioStream* avatarAudioStream = getAvatarAudioStream();
    if (avatarAudioStream) {
        AudioStreamStats streamStats = avatarAudioStream->getAudioStreamStats();
        result += " UPSTREAM.mic.desired:" + QString::number(streamStats._desiredJitterBufferFrames)
            + " desired_calc:" + QString::number(avatarAudioStream->getCalculatedJitterBufferFrames())
            + " available_avg_10s:" + QString::number(streamStats._framesAvailableAverage)
            + " available:" + QString::number(streamStats._framesAvailable)
            + " starves:" + QString::number(streamStats._starveCount)
            + " not_mixed:" + QString::number(streamStats._consecutiveNotMixedCount)
            + " overflows:" + QString::number(streamStats._overflowCount)
            + " silents_dropped:" + QString::number(streamStats._framesDropped)
            + " lost%:" + QString::number(streamStats._packetStreamStats.getLostRate() * 100.0f, 'f', 2)
            + " lost%_30s:" + QString::number(streamStats._packetStreamWindowStats.getLostRate() * 100.0f, 'f', 2)
            + " min_gap:" + formatUsecTime(streamStats._timeGapMin)
            + " max_gap:" + formatUsecTime(streamStats._timeGapMax)
            + " avg_gap:" + formatUsecTime(streamStats._timeGapAverage)
            + " min_gap_30s:" + formatUsecTime(streamStats._timeGapWindowMin)
            + " max_gap_30s:" + formatUsecTime(streamStats._timeGapWindowMax)
            + " avg_gap_30s:" + formatUsecTime(streamStats._timeGapWindowAverage);
    } else {
        result = "mic unknown";
    }
    
    QHash<QUuid, PositionalAudioStream*>::ConstIterator i;
    for (i = _audioStreams.constBegin(); i != _audioStreams.constEnd(); i++) {
        if (i.value()->getType() == PositionalAudioStream::Injector) {
            AudioStreamStats streamStats = i.value()->getAudioStreamStats();
            result += " UPSTREAM.inj.desired:" + QString::number(streamStats._desiredJitterBufferFrames)
                + " desired_calc:" + QString::number(i.value()->getCalculatedJitterBufferFrames())
                + " available_avg_10s:" + QString::number(streamStats._framesAvailableAverage)
                + " available:" + QString::number(streamStats._framesAvailable)
                + " starves:" + QString::number(streamStats._starveCount)
                + " not_mixed:" + QString::number(streamStats._consecutiveNotMixedCount)
                + " overflows:" + QString::number(streamStats._overflowCount)
                + " silents_dropped:" + QString::number(streamStats._framesDropped)
                + " lost%:" + QString::number(streamStats._packetStreamStats.getLostRate() * 100.0f, 'f', 2)
                + " lost%_30s:" + QString::number(streamStats._packetStreamWindowStats.getLostRate() * 100.0f, 'f', 2)
                + " min_gap:" + formatUsecTime(streamStats._timeGapMin)
                + " max_gap:" + formatUsecTime(streamStats._timeGapMax)
                + " avg_gap:" + formatUsecTime(streamStats._timeGapAverage)
                + " min_gap_30s:" + formatUsecTime(streamStats._timeGapWindowMin)
                + " max_gap_30s:" + formatUsecTime(streamStats._timeGapWindowMax)
                + " avg_gap_30s:" + formatUsecTime(streamStats._timeGapWindowAverage);
        }
    }
    return result;
}<|MERGE_RESOLUTION|>--- conflicted
+++ resolved
@@ -100,10 +100,6 @@
 void AudioMixerClientData::checkBuffersBeforeFrameSend(AABox* checkSourceZone, AABox* listenerZone) {
     QHash<QUuid, PositionalAudioStream*>::ConstIterator i;
     for (i = _audioStreams.constBegin(); i != _audioStreams.constEnd(); i++) {
-<<<<<<< HEAD
-        i.value()->updateNextOutputTrailingLoudness();
-        i.value()->popFrames(1);
-=======
         PositionalAudioStream* stream = i.value();
         if (stream->popFrames(1, true) > 0) {
             // this is a ring buffer that is ready to go
@@ -118,7 +114,6 @@
                 stream->setListenerUnattenuatedZone(NULL);
             }
         }
->>>>>>> 63624fae
     }
 }
 
