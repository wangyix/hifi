cmake_minimum_required(VERSION 2.8)

project(shared)

# grab the implemenation and header files
file(GLOB HIFI_SHARED_SRCS src/*.h src/*.cpp)

# create a library and set the property so it can be referenced later
add_library(HifiShared ${HIFI_SHARED_SRCS})
set(HIFI_SHARED_LIBRARY HifiShared)

<<<<<<< HEAD
set(EXTERNAL_ROOT_DIR ${CMAKE_CURRENT_SOURCE_DIR}/external)

if (WIN32)
# include headers for external libraries and InterfaceConfig.
include_directories(
    ${EXTERNAL_ROOT_DIR}
)
endif (WIN32)
=======
find_package(CURL REQUIRED)
include_directories(${CURL_INCLUDE_DIRS})
# link target to common, external libraries
target_link_libraries(HifiShared ${CURL_LIBRARY})
>>>>>>> 60dc4304

# link required libraries on UNIX
if (UNIX AND NOT APPLE)
    find_package(Threads REQUIRED)
    
    target_link_libraries(HifiShared ${CMAKE_THREAD_LIBS_INIT})
endif (UNIX AND NOT APPLE)<|MERGE_RESOLUTION|>--- conflicted
+++ resolved
@@ -9,7 +9,6 @@
 add_library(HifiShared ${HIFI_SHARED_SRCS})
 set(HIFI_SHARED_LIBRARY HifiShared)
 
-<<<<<<< HEAD
 set(EXTERNAL_ROOT_DIR ${CMAKE_CURRENT_SOURCE_DIR}/external)
 
 if (WIN32)
@@ -18,12 +17,12 @@
     ${EXTERNAL_ROOT_DIR}
 )
 endif (WIN32)
-=======
+
 find_package(CURL REQUIRED)
 include_directories(${CURL_INCLUDE_DIRS})
 # link target to common, external libraries
 target_link_libraries(HifiShared ${CURL_LIBRARY})
->>>>>>> 60dc4304
+
 
 # link required libraries on UNIX
 if (UNIX AND NOT APPLE)
