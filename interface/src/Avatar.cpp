//
//  Avatar.cpp
//  interface
//
//  Created by Philip Rosedale on 9/11/12.
//  Copyright (c) 2013 High Fidelity, Inc. All rights reserved.

#include <glm/glm.hpp>
#include <glm/gtx/quaternion.hpp>
#include <vector>
#include <lodepng.h>
#include <SharedUtil.h>
#include "world.h"
#include "Application.h"
#include "Avatar.h"
#include "Head.h"
#include "Log.h"
#include "ui/TextRenderer.h"
#include <AgentList.h>
#include <AgentTypes.h>
#include <PacketHeaders.h>
#include <OculusManager.h>

using namespace std;

const bool  BALLS_ON                      = false;
const bool  USING_AVATAR_GRAVITY          = true;
const float GRAVITY_SCALE                 = 10.0f;
const float BOUNCE                        = 0.3f;
const float THRUST_MAG                    = 1200.0;
const float YAW_MAG                       = 500.0;
const float BODY_SPIN_FRICTION            = 5.0;
const float BODY_UPRIGHT_FORCE            = 10.0;
const float VELOCITY_DECAY                = 5.0;
const float MY_HAND_HOLDING_PULL          = 0.2;
const float YOUR_HAND_HOLDING_PULL        = 1.0;
const float BODY_SPRING_DEFAULT_TIGHTNESS = 1000.0f;
const float BODY_SPRING_FORCE             = 300.0f;
const float BODY_SPRING_DECAY             = 16.0f;
const float COLLISION_RADIUS_SCALAR       = 1.8;
const float COLLISION_BALL_FORCE          = 1.0;
const float COLLISION_BODY_FORCE          = 6.0;
const float COLLISION_BALL_FRICTION       = 60.0;
const float COLLISION_BODY_FRICTION       = 0.5;
const float HEAD_ROTATION_SCALE           = 0.70;
const float HEAD_ROLL_SCALE               = 0.40;
const float HEAD_MAX_PITCH                = 45;
const float HEAD_MIN_PITCH                = -45;
const float HEAD_MAX_YAW                  = 85;
const float HEAD_MIN_YAW                  = -85;
const float PERIPERSONAL_RADIUS           = 1.0f;
const float AVATAR_BRAKING_STRENGTH       = 40.0f;
const float JOINT_TOUCH_RANGE             = 0.0005f;
const float FLOATING_HEIGHT               = 0.13f;
const bool  USING_HEAD_LEAN               = false;
const float LEAN_SENSITIVITY              = 0.15;
const float LEAN_MAX                      = 0.45;
const float LEAN_AVERAGING                = 10.0;
const float HEAD_RATE_MAX                 = 50.f;
const float SKIN_COLOR[]                  = {1.0, 0.84, 0.66};
const float DARK_SKIN_COLOR[]             = {0.9, 0.78, 0.63};
const int   NUM_BODY_CONE_SIDES           = 9;


bool usingBigSphereCollisionTest = true;

float chatMessageScale = 0.0015;
float chatMessageHeight = 0.20;

Avatar::Avatar(Agent* owningAgent) :
    AvatarData(owningAgent),
    _head(this),
    _TEST_bigSphereRadius(0.4f),
    _TEST_bigSpherePosition(5.0f, _TEST_bigSphereRadius, 5.0f),
    _mousePressed(false),
    _bodyPitchDelta(0.0f),
    _bodyYawDelta(0.0f),
    _bodyRollDelta(0.0f),
    _movedHandOffset(0.0f, 0.0f, 0.0f),
    _mode(AVATAR_MODE_STANDING),
    _cameraPosition(0.0f, 0.0f, 0.0f),
    _handHoldingPosition(0.0f, 0.0f, 0.0f),
    _velocity(0.0f, 0.0f, 0.0f),
    _thrust(0.0f, 0.0f, 0.0f),
    _speed(0.0f),
    _maxArmLength(0.0f),
    _pelvisStandingHeight(0.0f),
    _pelvisFloatingHeight(0.0f),
    _distanceToNearestAvatar(std::numeric_limits<float>::max()),
    _gravity(0.0f, -1.0f, 0.0f),
    _worldUpDirection(0.0f, 1.0f, 0.0),
    _mouseRayOrigin(0.0f, 0.0f, 0.0f),
    _mouseRayDirection(0.0f, 0.0f, 0.0f),
    _interactingOther(NULL),
    _cumulativeMouseYaw(0.0f),
    _isMouseTurningRight(false)
{
    
    // give the pointer to our head to inherited _headData variable from AvatarData
    _headData = &_head;

    for (int i = 0; i < MAX_DRIVE_KEYS; i++) {
        _driveKeys[i] = false;
    }

    initializeSkeleton();
    
    _avatarTouch.setReachableRadius(PERIPERSONAL_RADIUS);
        
    if (BALLS_ON) {
        _balls = new Balls(100);
    } else {
        _balls = NULL;
    }
}

Avatar::~Avatar() {
    _headData = NULL;
    delete _balls;
}

void Avatar::reset() {
    _head.reset();
}

//  Update avatar head rotation with sensor data
void Avatar::updateHeadFromGyros(float deltaTime, SerialInterface* serialInterface, glm::vec3* gravity) {
    const float AMPLIFY_PITCH = 2.f;
    const float AMPLIFY_YAW = 2.f;
    const float AMPLIFY_ROLL = 2.f;
    
    float measuredPitchRate = serialInterface->getLastPitchRate();
    float measuredYawRate = serialInterface->getLastYawRate();
    float measuredRollRate = serialInterface->getLastRollRate();
   
    //  Update avatar head position based on measured gyro rates
    
    _head.addPitch(measuredPitchRate * AMPLIFY_PITCH * deltaTime);
    _head.addYaw  (measuredYawRate   * AMPLIFY_YAW * deltaTime);
    _head.addRoll (measuredRollRate  * AMPLIFY_ROLL * deltaTime);
    
    //  Update head lean distance based on accelerometer data
    glm::vec3 headRotationRates(_head.getPitch(), _head.getYaw(), _head.getRoll());
    
    glm::vec3 leaning = (serialInterface->getLastAcceleration() - serialInterface->getGravity())
                        * LEAN_SENSITIVITY
                        * (1.f - fminf(glm::length(headRotationRates), HEAD_RATE_MAX) / HEAD_RATE_MAX);
    leaning.y = 0.f;
    if (glm::length(leaning) < LEAN_MAX) {
        _head.setLeanForward(_head.getLeanForward() * (1.f - LEAN_AVERAGING * deltaTime) +
                             (LEAN_AVERAGING * deltaTime) * leaning.z * LEAN_SENSITIVITY);
        _head.setLeanSideways(_head.getLeanSideways() * (1.f - LEAN_AVERAGING * deltaTime) +
                              (LEAN_AVERAGING * deltaTime) * leaning.x * LEAN_SENSITIVITY);
    }
}

float Avatar::getAbsoluteHeadYaw() const {
    return glm::yaw(_head.getOrientation());
}

float Avatar::getAbsoluteHeadPitch() const {
    return glm::pitch(_head.getOrientation());
}

glm::quat Avatar::getOrientation() const {
    return glm::quat(glm::radians(glm::vec3(_bodyPitch, _bodyYaw, _bodyRoll)));
}

glm::quat Avatar::getWorldAlignedOrientation () const {
    return computeRotationFromBodyToWorldUp() * getOrientation();
}

void  Avatar::updateFromMouse(int mouseX, int mouseY, int screenWidth, int screenHeight) {
    //  Update yaw based on mouse behavior
    const float MOUSE_MOVE_RADIUS = 0.15f;
    const float MOUSE_ROTATE_SPEED = 3.0f;
    const float MOUSE_PITCH_SPEED = 1.5f;
    const float MAX_YAW_TO_ADD = 180.f;
    const int TITLE_BAR_HEIGHT = 46;
    float mouseLocationX = (float)mouseX / (float)screenWidth - 0.5f;
    float mouseLocationY = (float)mouseY / (float)screenHeight - 0.5f;

    if ((mouseX > 1) && (mouseX < screenWidth) && (mouseY > TITLE_BAR_HEIGHT) && (mouseY < screenHeight)) {
        //
        //  Mouse must be inside screen (not at edge) and not on title bar for movement to happen
        //
        if (fabs(mouseLocationX) > MOUSE_MOVE_RADIUS) {
            //  Add Yaw
            float mouseYawAdd = (fabs(mouseLocationX) - MOUSE_MOVE_RADIUS) / (0.5f - MOUSE_MOVE_RADIUS) * MOUSE_ROTATE_SPEED;
            bool rightTurning = (mouseLocationX > 0.f);
            if (_isMouseTurningRight == rightTurning) {
                _cumulativeMouseYaw += mouseYawAdd;
            } else {
                _cumulativeMouseYaw = 0;
                _isMouseTurningRight = rightTurning;
            }
            if (_cumulativeMouseYaw < MAX_YAW_TO_ADD) {
                setBodyYaw(getBodyYaw() - (rightTurning ? mouseYawAdd : -mouseYawAdd));
            }
        } else {
            _cumulativeMouseYaw = 0;
        }
        if (fabs(mouseLocationY) > MOUSE_MOVE_RADIUS) {
            float mousePitchAdd = (fabs(mouseLocationY) - MOUSE_MOVE_RADIUS) / (0.5f - MOUSE_MOVE_RADIUS) * MOUSE_PITCH_SPEED;
            bool downPitching = (mouseLocationY > 0.f);
            _head.setPitch(_head.getPitch() + (downPitching ? mousePitchAdd : -mousePitchAdd));
        }
        
    }
    
    return;
}

void Avatar::simulate(float deltaTime, Transmitter* transmitter) {

    //figure out if the mouse cursor is over any body spheres... 
    checkForMouseRayTouching();
    
    // copy velocity so we can use it later for acceleration
    glm::vec3 oldVelocity = getVelocity();
        
    // update balls
    if (_balls) { _balls->simulate(deltaTime); }
    
    // if other avatar, update head position from network data
    
    // update avatar skeleton
    updateSkeleton();
    
    //detect and respond to collisions with other avatars... 
    if (!_owningAgent) {
        updateAvatarCollisions(deltaTime);
    }
    
    //update the movement of the hand and process handshaking with other avatars... 
    updateHandMovementAndTouching(deltaTime);
    
    _avatarTouch.simulate(deltaTime);        
    
    // apply gravity and collision with the ground/floor
    if (!_owningAgent && USING_AVATAR_GRAVITY) {
        _velocity += _gravity * (GRAVITY_SCALE * deltaTime);
        
        updateCollisionWithEnvironment();
    }
    
    // update body springs
    updateBodySprings(deltaTime);
    
    // test for avatar collision response with the big sphere
    if (usingBigSphereCollisionTest) {
        updateCollisionWithSphere(_TEST_bigSpherePosition, _TEST_bigSphereRadius, deltaTime);
    }
    
    // collision response with voxels
    if (!_owningAgent) {
        updateCollisionWithVoxels();
    }
    
    glm::quat orientation = getOrientation();
    glm::vec3 front = orientation * AVATAR_FRONT;
    glm::vec3 right = orientation * AVATAR_RIGHT;
    glm::vec3 up = orientation * AVATAR_UP;
    
    // driving the avatar around should only apply if this is my avatar (as opposed to an avatar being driven remotely)
    if (!_owningAgent) {
        
        _thrust = glm::vec3(0.0f, 0.0f, 0.0f);
        
        //  Add Thrusts from keyboard
        if (_driveKeys[FWD      ]) {_thrust       += THRUST_MAG * deltaTime * front;}
        if (_driveKeys[BACK     ]) {_thrust       -= THRUST_MAG * deltaTime * front;}
        if (_driveKeys[RIGHT    ]) {_thrust       += THRUST_MAG * deltaTime * right;}
        if (_driveKeys[LEFT     ]) {_thrust       -= THRUST_MAG * deltaTime * right;}
        if (_driveKeys[UP       ]) {_thrust       += THRUST_MAG * deltaTime * up;}
        if (_driveKeys[DOWN     ]) {_thrust       -= THRUST_MAG * deltaTime * up;}
        if (_driveKeys[ROT_RIGHT]) {_bodyYawDelta -= YAW_MAG    * deltaTime;}
        if (_driveKeys[ROT_LEFT ]) {_bodyYawDelta += YAW_MAG    * deltaTime;}

        //  Add thrusts from Transmitter 
        if (transmitter) {
            glm::vec3 rotation = transmitter->getEstimatedRotation();
            const float TRANSMITTER_MIN_RATE = 1.f;
            const float TRANSMITTER_MIN_YAW_RATE = 4.f;
            const float TRANSMITTER_LATERAL_FORCE_SCALE = 25.f;
            const float TRANSMITTER_FWD_FORCE_SCALE = 100.f;
            const float TRANSMITTER_YAW_SCALE = 10.0f;
            const float TRANSMITTER_LIFT_SCALE = 3.f;
            const float TOUCH_POSITION_RANGE_HALF = 32767.f;
            if (fabs(rotation.z) > TRANSMITTER_MIN_RATE) {
                _thrust += rotation.z * TRANSMITTER_LATERAL_FORCE_SCALE * deltaTime * right;
            }
            if (fabs(rotation.x) > TRANSMITTER_MIN_RATE) {
                _thrust += -rotation.x * TRANSMITTER_FWD_FORCE_SCALE * deltaTime * front;
            }
            if (fabs(rotation.y) > TRANSMITTER_MIN_YAW_RATE) {
                _bodyYawDelta += rotation.y * TRANSMITTER_YAW_SCALE * deltaTime;
            }
            if (transmitter->getTouchState()->state == 'D') {
                _thrust += THRUST_MAG *
                           (float)(transmitter->getTouchState()->y - TOUCH_POSITION_RANGE_HALF) / TOUCH_POSITION_RANGE_HALF *
                           TRANSMITTER_LIFT_SCALE *
                           deltaTime *
                           up;
            }
        }

        // update body yaw by body yaw delta
        orientation = orientation * glm::quat(glm::radians(
            glm::vec3(_bodyPitchDelta, _bodyYawDelta, _bodyRollDelta) * deltaTime));

        // decay body rotation momentum
        float bodySpinMomentum = 1.0 - BODY_SPIN_FRICTION * deltaTime;
        if  (bodySpinMomentum < 0.0f) { bodySpinMomentum = 0.0f; } 
        _bodyPitchDelta *= bodySpinMomentum;
        _bodyYawDelta   *= bodySpinMomentum;
        _bodyRollDelta  *= bodySpinMomentum;
            
        // add thrust to velocity
        _velocity += _thrust * deltaTime;
        
        // calculate speed 
        _speed = glm::length(_velocity);
        
        //pitch and roll the body as a function of forward speed and turning delta
        const float BODY_PITCH_WHILE_WALKING      = -20.0;
        const float BODY_ROLL_WHILE_TURNING       = 0.2;
        float forwardComponentOfVelocity = glm::dot(getBodyFrontDirection(), _velocity);
        orientation = orientation * glm::quat(glm::radians(glm::vec3(
            BODY_PITCH_WHILE_WALKING * deltaTime * forwardComponentOfVelocity, 0.0f,
            BODY_ROLL_WHILE_TURNING  * deltaTime * _speed * _bodyYawDelta)));
        
        // these forces keep the body upright...     
        float tiltDecay = BODY_UPRIGHT_FORCE * deltaTime;
        if  (tiltDecay > 1.0f) {tiltDecay = 1.0f;}     

        // update the euler angles
        setOrientation(orientation);

        //the following will be used to make the avatar upright no matter what gravity is
        setOrientation(computeRotationFromBodyToWorldUp(tiltDecay) * orientation);

        // update position by velocity
        _position += _velocity * deltaTime;

        // decay velocity
        float decay = 1.0 - VELOCITY_DECAY * deltaTime;
        if ( decay < 0.0 ) {
            _velocity = glm::vec3( 0.0f, 0.0f, 0.0f );
        } else {
            _velocity *= decay;
        }
        
        // If another avatar is near, dampen velocity as a function of closeness
        if (_distanceToNearestAvatar < PERIPERSONAL_RADIUS) {
            float closeness = 1.0f - (_distanceToNearestAvatar / PERIPERSONAL_RADIUS);
            float drag = 1.0f - closeness * AVATAR_BRAKING_STRENGTH * deltaTime;
            if ( drag > 0.0f ) {
                _velocity *= drag;
            } else {
                _velocity = glm::vec3( 0.0f, 0.0f, 0.0f );
            }
        }
        
        //  Compute instantaneous acceleration 
        float acceleration = glm::distance(getVelocity(), oldVelocity) / deltaTime;
        const float ACCELERATION_PITCH_DECAY = 0.4f;
        const float ACCELERATION_YAW_DECAY = 0.4f;
        
        const float OCULUS_ACCELERATION_PULL_THRESHOLD = 1.0f;
        const int OCULUS_YAW_OFFSET_THRESHOLD = 10;
        
        // Decay HeadPitch as a function of acceleration, so that you look straight ahead when
        // you start moving, but don't do this with an HMD like the Oculus. 
        if (!OculusManager::isConnected()) {
            _head.setPitch(_head.getPitch() * (1.f - acceleration * ACCELERATION_PITCH_DECAY * deltaTime));
            _head.setYaw(_head.getYaw() * (1.f - acceleration * ACCELERATION_YAW_DECAY * deltaTime));
        } else if (fabsf(acceleration) > OCULUS_ACCELERATION_PULL_THRESHOLD
                   && fabs(_head.getYaw()) > OCULUS_YAW_OFFSET_THRESHOLD) {
            // if we're wearing the oculus
            // and this acceleration is above the pull threshold
            // and the head yaw if off the body by more than OCULUS_YAW_OFFSET_THRESHOLD
            
            // match the body yaw to the oculus yaw
            _bodyYaw = getAbsoluteHeadYaw();
            
            // set the head yaw to zero for this draw
            _head.setYaw(0);
            
            // correct the oculus yaw offset
            OculusManager::updateYawOffset();
        }
    }
    
    //apply the head lean values to the springy position...
    if (USING_HEAD_LEAN) {
        if (fabs(_head.getLeanSideways() + _head.getLeanForward()) > 0.0f) {
            glm::vec3 headLean = 
                right * _head.getLeanSideways() +
                front * _head.getLeanForward();
                        
            _joint[ AVATAR_JOINT_TORSO            ].springyPosition += headLean * 0.1f;
            _joint[ AVATAR_JOINT_CHEST            ].springyPosition += headLean * 0.4f;
            _joint[ AVATAR_JOINT_NECK_BASE        ].springyPosition += headLean * 0.7f;
            _joint[ AVATAR_JOINT_HEAD_BASE        ].springyPosition += headLean * 1.0f;
            
            _joint[ AVATAR_JOINT_LEFT_COLLAR      ].springyPosition += headLean * 0.6f;
            _joint[ AVATAR_JOINT_LEFT_SHOULDER    ].springyPosition += headLean * 0.6f;
            _joint[ AVATAR_JOINT_LEFT_ELBOW       ].springyPosition += headLean * 0.2f;
            _joint[ AVATAR_JOINT_LEFT_WRIST       ].springyPosition += headLean * 0.1f;
            _joint[ AVATAR_JOINT_LEFT_FINGERTIPS  ].springyPosition += headLean * 0.0f;
            
            _joint[ AVATAR_JOINT_RIGHT_COLLAR     ].springyPosition += headLean * 0.6f;
            _joint[ AVATAR_JOINT_RIGHT_SHOULDER   ].springyPosition += headLean * 0.6f;
            _joint[ AVATAR_JOINT_RIGHT_ELBOW      ].springyPosition += headLean * 0.2f;
            _joint[ AVATAR_JOINT_RIGHT_WRIST      ].springyPosition += headLean * 0.1f;
            _joint[ AVATAR_JOINT_RIGHT_FINGERTIPS ].springyPosition += headLean * 0.0f;
        }
     }

    // set head lookat position 
    if (!_owningAgent) {
        if (_interactingOther) {
            _head.setLookAtPosition(_interactingOther->caclulateAverageEyePosition());
        } else {
            _head.setLookAtPosition(glm::vec3(0.0f, 0.0f, 0.0f)); // 0,0,0 represents NOT looking at anything
        }
    }    

    _head.setBodyRotation(glm::vec3(_bodyPitch, _bodyYaw, _bodyRoll));
    _head.setPosition(_joint[ AVATAR_JOINT_HEAD_BASE ].springyPosition);
    _head.setScale   (_joint[ AVATAR_JOINT_HEAD_BASE ].radius);
    _head.setSkinColor(glm::vec3(SKIN_COLOR[0], SKIN_COLOR[1], SKIN_COLOR[2]));
    _head.simulate(deltaTime, !_owningAgent);
    
    // use speed and angular velocity to determine walking vs. standing                                
    if (_speed + fabs(_bodyYawDelta) > 0.2) {
        _mode = AVATAR_MODE_WALKING;
    } else {
        _mode = AVATAR_MODE_INTERACTING;
    }
}

void Avatar::checkForMouseRayTouching() {

    for (int b = 0; b < NUM_AVATAR_JOINTS; b++) {
    
        glm::vec3 directionToBodySphere = glm::normalize(_joint[b].springyPosition - _mouseRayOrigin);
        float dot = glm::dot(directionToBodySphere, _mouseRayDirection);

        if (dot > (1.0f - JOINT_TOUCH_RANGE)) {
            _joint[b].touchForce = (dot - (1.0f - JOINT_TOUCH_RANGE)) / JOINT_TOUCH_RANGE;
        } else {
            _joint[b].touchForce = 0.0;
        }
    }
}

void Avatar::setMouseRay(const glm::vec3 &origin, const glm::vec3 &direction ) {
    _mouseRayOrigin = origin; 
    _mouseRayDirection = direction;    
}

void Avatar::setOrientation(const glm::quat& orientation) {
    glm::vec3 eulerAngles = safeEulerAngles(orientation);
    _bodyPitch = eulerAngles.x;
    _bodyYaw = eulerAngles.y;
    _bodyRoll = eulerAngles.z;
}

void Avatar::updateHandMovementAndTouching(float deltaTime) {

    glm::quat orientation = getOrientation();

    // reset hand and arm positions according to hand movement
    glm::vec3 right = orientation * AVATAR_RIGHT;
    glm::vec3 up = orientation * AVATAR_UP;
    glm::vec3 front = orientation * AVATAR_FRONT;

    glm::vec3 transformedHandMovement
    = right *  _movedHandOffset.x * 2.0f
    + up	  * -_movedHandOffset.y * 2.0f
    + front * -_movedHandOffset.z * 2.0f;
    
    _joint[ AVATAR_JOINT_RIGHT_FINGERTIPS ].position += transformedHandMovement;
            
    if (!_owningAgent) {
        _avatarTouch.setMyBodyPosition(_position);
        _avatarTouch.setMyOrientation(orientation);
                
        float closestDistance = std::numeric_limits<float>::max();
        
        _interactingOther = NULL;

        //loop through all the other avatars for potential interactions...
        AgentList* agentList = AgentList::getInstance();
        for (AgentList::iterator agent = agentList->begin(); agent != agentList->end(); agent++) {
            if (agent->getLinkedData() != NULL && agent->getType() == AGENT_TYPE_AVATAR) {
                Avatar *otherAvatar = (Avatar *)agent->getLinkedData();
                 
                //Test:  Show angle between your fwd vector and nearest avatar
                //glm::vec3 vectorBetweenUs = otherAvatar->getJointPosition(AVATAR_JOINT_PELVIS) -
                //                getJointPosition(AVATAR_JOINT_PELVIS);
                //printLog("Angle between: %f\n", angleBetween(vectorBetweenUs, getBodyFrontDirection()));
                
                // test whether shoulders are close enough to allow for reaching to touch hands
                glm::vec3 v(_position - otherAvatar->_position);
                float distance = glm::length(v);
                if (distance < closestDistance) {
                    closestDistance = distance;
                    
                    if (distance < PERIPERSONAL_RADIUS) {
                        _interactingOther = otherAvatar;
                    }
                }
            }
        }
        
        if (_interactingOther) {

            _avatarTouch.setHasInteractingOther(true);
            _avatarTouch.setYourBodyPosition(_interactingOther->_position);   
            _avatarTouch.setYourOrientation (_interactingOther->getOrientation());
            _avatarTouch.setYourHandPosition(_interactingOther->_joint[ AVATAR_JOINT_RIGHT_FINGERTIPS ].springyPosition);   
            _avatarTouch.setYourHandState   (_interactingOther->_handState);   
            
            //if hand-holding is initiated by either avatar, turn on hand-holding...
            if (_avatarTouch.getHandsCloseEnoughToGrasp()) {     
                if ((_handState == HAND_STATE_GRASPING ) || (_interactingOther->_handState == HAND_STATE_GRASPING)) {
                    if (!_avatarTouch.getHoldingHands())
                    {
                        _avatarTouch.setHoldingHands(true);
                    }                    
                }
            }

            glm::vec3 vectorFromMyHandToYourHand
            (
                _interactingOther->_joint[ AVATAR_JOINT_RIGHT_FINGERTIPS ].position - 
                _joint[ AVATAR_JOINT_RIGHT_FINGERTIPS ].position
            );
            
            float distanceBetweenOurHands = glm::length(vectorFromMyHandToYourHand);

            /*
            // if my arm can no longer reach the other hand, turn off hand-holding
            if (!_avatarTouch.getAbleToReachOtherAvatar()) {
                _avatarTouch.setHoldingHands(false);                
            }
            if (distanceBetweenOurHands > _maxArmLength) {
                _avatarTouch.setHoldingHands(false);                
            }
            */

            // if neither of us are grasping, turn off hand-holding
            if ((_handState != HAND_STATE_GRASPING ) && (_interactingOther->_handState != HAND_STATE_GRASPING)) {
                _avatarTouch.setHoldingHands(false);                
            }

            //if holding hands, apply the appropriate forces
            if (_avatarTouch.getHoldingHands()) {
                _joint[ AVATAR_JOINT_RIGHT_FINGERTIPS ].position += 
                ( 
                    _interactingOther->_joint[ AVATAR_JOINT_RIGHT_FINGERTIPS ].position 
                    - _joint[ AVATAR_JOINT_RIGHT_FINGERTIPS ].position
                ) * 0.5f; 
                
                if (distanceBetweenOurHands > 0.3) {
                    float force = 10.0f * deltaTime;
                    if (force > 1.0f) {force = 1.0f;}
                    _velocity += vectorFromMyHandToYourHand * force;
                }
            }
        } else {
            _avatarTouch.setHasInteractingOther(false);
        }
    }//if (_isMine)
    
    //constrain right arm length and re-adjust elbow position as it bends
    // NOTE - the following must be called on all avatars - not just _isMine
    updateArmIKAndConstraints(deltaTime);
    
    //Set right hand position and state to be transmitted, and also tell AvatarTouch about it
    if (!_owningAgent) {
        setHandPosition(_joint[ AVATAR_JOINT_RIGHT_FINGERTIPS ].position);
     
        if (_mousePressed) {
            _handState = HAND_STATE_GRASPING;
        } else {
            _handState = HAND_STATE_NULL;
        }
        
        _avatarTouch.setMyHandState(_handState);
        _avatarTouch.setMyHandPosition(_joint[ AVATAR_JOINT_RIGHT_FINGERTIPS ].springyPosition);
    }
}

void Avatar::updateCollisionWithSphere(glm::vec3 position, float radius, float deltaTime) {
    float myBodyApproximateBoundingRadius = 1.0f;
    glm::vec3 vectorFromMyBodyToBigSphere(_position - position);
    bool jointCollision = false;
    
    float distanceToBigSphere = glm::length(vectorFromMyBodyToBigSphere);
    if (distanceToBigSphere < myBodyApproximateBoundingRadius + radius) {
        for (int b = 0; b < NUM_AVATAR_JOINTS; b++) {
            glm::vec3 vectorFromJointToBigSphereCenter(_joint[b].springyPosition - position);
            float distanceToBigSphereCenter = glm::length(vectorFromJointToBigSphereCenter);
            float combinedRadius = _joint[b].radius + radius;
            
            if (distanceToBigSphereCenter < combinedRadius)  {
                jointCollision = true;
                if (distanceToBigSphereCenter > 0.0) {
                    glm::vec3 directionVector = vectorFromJointToBigSphereCenter / distanceToBigSphereCenter;
                    
                    float penetration = 1.0 - (distanceToBigSphereCenter / combinedRadius);
                    glm::vec3 collisionForce = vectorFromJointToBigSphereCenter * penetration;
                    
                    _joint[b].springyVelocity += collisionForce * 0.0f * deltaTime;
                    _velocity                 += collisionForce * 40.0f * deltaTime;
                    _joint[b].springyPosition  = position + directionVector * combinedRadius;
                }
            }
        }
    }
}

void Avatar::updateCollisionWithEnvironment() {
    glm::vec3 up = getBodyUpDirection();
    float radius = _height * 0.125f;
    glm::vec3 penetration;
    if (Application::getInstance()->getEnvironment()->findCapsulePenetration(
            _position - up * (_pelvisFloatingHeight - radius),
            _position + up * (_height - _pelvisFloatingHeight - radius), radius, penetration)) {
        applyCollisionWithScene(penetration);
    }
}

void Avatar::updateCollisionWithVoxels() {
    float radius = _height * 0.125f;
    glm::vec3 penetration;
    if (Application::getInstance()->getVoxels()->findCapsulePenetration(
            _position - glm::vec3(0.0f, _pelvisFloatingHeight - radius, 0.0f),
            _position + glm::vec3(0.0f, _height - _pelvisFloatingHeight - radius, 0.0f), radius, penetration)) {
        applyCollisionWithScene(penetration);
    }
}

void Avatar::applyCollisionWithScene(const glm::vec3& penetration) {
    _position -= penetration;
        
    // reflect the velocity component in the direction of penetration
    float penetrationLength = glm::length(penetration);
    if (penetrationLength > EPSILON) {
        glm::vec3 direction = penetration / penetrationLength;
        _velocity -= 2.0f * glm::dot(_velocity, direction) * direction * BOUNCE;
    }
}

void Avatar::updateAvatarCollisions(float deltaTime) {
        
    //  Reset detector for nearest avatar
    _distanceToNearestAvatar = std::numeric_limits<float>::max();

    //loop through all the other avatars for potential interactions...
    AgentList* agentList = AgentList::getInstance();
    for (AgentList::iterator agent = agentList->begin(); agent != agentList->end(); agent++) {
        if (agent->getLinkedData() != NULL && agent->getType() == AGENT_TYPE_AVATAR) {
            Avatar *otherAvatar = (Avatar *)agent->getLinkedData();
            
            // check if the bounding spheres of the two avatars are colliding
            glm::vec3 vectorBetweenBoundingSpheres(_position - otherAvatar->_position);
            if (glm::length(vectorBetweenBoundingSpheres) < _height * ONE_HALF + otherAvatar->_height * ONE_HALF) {
                //apply forces from collision
                applyCollisionWithOtherAvatar(otherAvatar, deltaTime);
            }            

            // test other avatar hand position for proximity
            glm::vec3 v(_joint[ AVATAR_JOINT_RIGHT_SHOULDER ].position);
            v -= otherAvatar->getPosition();
            
            float distance = glm::length(v);
            if (distance < _distanceToNearestAvatar) {
                _distanceToNearestAvatar = distance;
            }
        }
    }
}

//detect collisions with other avatars and respond
void Avatar::applyCollisionWithOtherAvatar(Avatar * otherAvatar, float deltaTime) {
        
    float bodyMomentum = 1.0f;
    glm::vec3 bodyPushForce = glm::vec3(0.0f, 0.0f, 0.0f);
        
    // loop through the joints of each avatar to check for every possible collision
    for (int b=1; b<NUM_AVATAR_JOINTS; b++) {
        if (_joint[b].isCollidable) {

            for (int o=b+1; o<NUM_AVATAR_JOINTS; o++) {
                if (otherAvatar->_joint[o].isCollidable) {
                
                    glm::vec3 vectorBetweenJoints(_joint[b].springyPosition - otherAvatar->_joint[o].springyPosition);
                    float distanceBetweenJoints = glm::length(vectorBetweenJoints);
                    
                    if (distanceBetweenJoints > 0.0) { // to avoid divide by zero
                        float combinedRadius = _joint[b].radius + otherAvatar->_joint[o].radius;

                        // check for collision
                        if (distanceBetweenJoints < combinedRadius * COLLISION_RADIUS_SCALAR)  {
                            glm::vec3 directionVector = vectorBetweenJoints / distanceBetweenJoints;

                            // push balls away from each other and apply friction
                            glm::vec3 ballPushForce = directionVector * COLLISION_BALL_FORCE * deltaTime;
                                                            
                            float ballMomentum = 1.0 - COLLISION_BALL_FRICTION * deltaTime;
                            if (ballMomentum < 0.0) { ballMomentum = 0.0;}
                                                            
                                         _joint[b].springyVelocity += ballPushForce;
                            otherAvatar->_joint[o].springyVelocity -= ballPushForce;
                            
                                         _joint[b].springyVelocity *= ballMomentum;
                            otherAvatar->_joint[o].springyVelocity *= ballMomentum;
                            
                            // accumulate forces and frictions to apply to the velocities of avatar bodies
                            bodyPushForce += directionVector * COLLISION_BODY_FORCE * deltaTime;                                
                            bodyMomentum -= COLLISION_BODY_FRICTION * deltaTime;
                            if (bodyMomentum < 0.0) { bodyMomentum = 0.0;}
                                                            
                        }// check for collision
                    }   // to avoid divide by zero
                }      // o loop
            }         // collidable
        }            // b loop
    }               // collidable
    
    
    //apply forces and frictions on the bodies of both avatars 
                 _velocity += bodyPushForce;
    otherAvatar->_velocity -= bodyPushForce;
                 _velocity *= bodyMomentum;
    otherAvatar->_velocity *= bodyMomentum;        
}


static TextRenderer* textRenderer() {
    static TextRenderer* renderer = new TextRenderer(SANS_FONT_FAMILY, 24, -1, false, TextRenderer::SHADOW_EFFECT);
    return renderer;
}

void Avatar::setGravity(glm::vec3 gravity) {
    _gravity = gravity;
    _head.setGravity(_gravity);
    
    // use the gravity to determine the new world up direction, if possible
    float gravityLength = glm::length(gravity);
    if (gravityLength > EPSILON) {
        _worldUpDirection = _gravity / -gravityLength;
    }
}

void Avatar::render(bool lookingInMirror, glm::vec3 cameraPosition) {
    
    _cameraPosition = cameraPosition;
    
    if (!_owningAgent && usingBigSphereCollisionTest) {
        // show TEST big sphere
        glColor4f(0.5f, 0.6f, 0.8f, 0.7);
        glPushMatrix();
        glTranslatef(_TEST_bigSpherePosition.x, _TEST_bigSpherePosition.y, _TEST_bigSpherePosition.z);
        glScalef(_TEST_bigSphereRadius, _TEST_bigSphereRadius, _TEST_bigSphereRadius);
        glutSolidSphere(1, 20, 20);
        glPopMatrix();
    }
    
    // render a simple round on the ground projected down from the avatar's position
    renderDiskShadow(_position, glm::vec3(0.0f, 1.0f, 0.0f), 0.1f, 0.2f);

    //render body
    renderBody(lookingInMirror);
    
    // if this is my avatar, then render my interactions with the other avatar
    if (!_owningAgent) {
        _avatarTouch.render(getCameraPosition());
    }
    
    //  Render the balls
    if (_balls) {
        glPushMatrix();
        glTranslatef(_position.x, _position.y, _position.z);
        _balls->render();
        glPopMatrix();
    }

    if (!_chatMessage.empty()) {
        int width = 0;
        int lastWidth;
        for (string::iterator it = _chatMessage.begin(); it != _chatMessage.end(); it++) {
            width += (lastWidth = textRenderer()->computeWidth(*it));
        }
        glPushMatrix();
        
        // extract the view direction from the modelview matrix: transform (0, 0, 1) by the
        // transpose of the modelview to get its direction in world space, then use the X/Z
        // components to determine the angle
        float modelview[16];
        glGetFloatv(GL_MODELVIEW_MATRIX, modelview);
        
        glTranslatef(_joint[AVATAR_JOINT_HEAD_BASE].springyPosition.x,
                     _joint[AVATAR_JOINT_HEAD_BASE].springyPosition.y + chatMessageHeight,
                     _joint[AVATAR_JOINT_HEAD_BASE].springyPosition.z);
        glRotatef(atan2(-modelview[2], -modelview[10]) * 180 / PI, 0, 1, 0);
        
        glColor3f(0, 0.8, 0);
        glRotatef(180, 0, 0, 1);
        glScalef(chatMessageScale, chatMessageScale, 1.0f);

        glDisable(GL_LIGHTING);
        glDepthMask(false);
        if (_keyState == NO_KEY_DOWN) {
            textRenderer()->draw(-width/2, 0, _chatMessage.c_str());
            
        } else {
            // rather than using substr and allocating a new string, just replace the last
            // character with a null, then restore it
            int lastIndex = _chatMessage.size() - 1;
            char lastChar = _chatMessage[lastIndex];
            _chatMessage[lastIndex] = '\0';
            textRenderer()->draw(-width/2, 0, _chatMessage.c_str());
            _chatMessage[lastIndex] = lastChar;
            glColor3f(0, 1, 0);
            textRenderer()->draw(width/2 - lastWidth, 0, _chatMessage.c_str() + lastIndex);                        
        }
        glEnable(GL_LIGHTING);
        glDepthMask(true);
        
        glPopMatrix();
    }
}

void Avatar::initializeSkeleton() {
    
    for (int b=0; b<NUM_AVATAR_JOINTS; b++) {
        _joint[b].isCollidable        = true;
        _joint[b].parent              = AVATAR_JOINT_NULL;
        _joint[b].position            = glm::vec3(0.0, 0.0, 0.0);
        _joint[b].defaultPosePosition = glm::vec3(0.0, 0.0, 0.0);
        _joint[b].springyPosition     = glm::vec3(0.0, 0.0, 0.0);
        _joint[b].springyVelocity     = glm::vec3(0.0, 0.0, 0.0);
        _joint[b].orientation         = glm::quat(0.0f, 0.0f, 0.0f, 1.0f);
        _joint[b].length              = 0.0;
        _joint[b].radius              = 0.0;
        _joint[b].touchForce          = 0.0;
        _joint[b].springBodyTightness = BODY_SPRING_DEFAULT_TIGHTNESS;
    }
    
    // specify the parental hierarchy
    _joint[ AVATAR_JOINT_PELVIS           ].parent = AVATAR_JOINT_NULL;
    _joint[ AVATAR_JOINT_TORSO            ].parent = AVATAR_JOINT_PELVIS;
    _joint[ AVATAR_JOINT_CHEST            ].parent = AVATAR_JOINT_TORSO;
    _joint[ AVATAR_JOINT_NECK_BASE        ].parent = AVATAR_JOINT_CHEST;
    _joint[ AVATAR_JOINT_HEAD_BASE        ].parent = AVATAR_JOINT_NECK_BASE;
    _joint[ AVATAR_JOINT_HEAD_TOP         ].parent = AVATAR_JOINT_HEAD_BASE;
    _joint[ AVATAR_JOINT_LEFT_COLLAR      ].parent = AVATAR_JOINT_CHEST;
    _joint[ AVATAR_JOINT_LEFT_SHOULDER    ].parent = AVATAR_JOINT_LEFT_COLLAR;
    _joint[ AVATAR_JOINT_LEFT_ELBOW       ].parent = AVATAR_JOINT_LEFT_SHOULDER;
    _joint[ AVATAR_JOINT_LEFT_WRIST       ].parent = AVATAR_JOINT_LEFT_ELBOW;
    _joint[ AVATAR_JOINT_LEFT_FINGERTIPS  ].parent = AVATAR_JOINT_LEFT_WRIST;
    _joint[ AVATAR_JOINT_RIGHT_COLLAR     ].parent = AVATAR_JOINT_CHEST;
    _joint[ AVATAR_JOINT_RIGHT_SHOULDER   ].parent = AVATAR_JOINT_RIGHT_COLLAR;
    _joint[ AVATAR_JOINT_RIGHT_ELBOW      ].parent = AVATAR_JOINT_RIGHT_SHOULDER;
    _joint[ AVATAR_JOINT_RIGHT_WRIST      ].parent = AVATAR_JOINT_RIGHT_ELBOW;
    _joint[ AVATAR_JOINT_RIGHT_FINGERTIPS ].parent = AVATAR_JOINT_RIGHT_WRIST;
    _joint[ AVATAR_JOINT_LEFT_HIP         ].parent = AVATAR_JOINT_PELVIS;
    _joint[ AVATAR_JOINT_LEFT_KNEE        ].parent = AVATAR_JOINT_LEFT_HIP;
    _joint[ AVATAR_JOINT_LEFT_HEEL        ].parent = AVATAR_JOINT_LEFT_KNEE;
    _joint[ AVATAR_JOINT_LEFT_TOES        ].parent = AVATAR_JOINT_LEFT_HEEL;
    _joint[ AVATAR_JOINT_RIGHT_HIP        ].parent = AVATAR_JOINT_PELVIS;
    _joint[ AVATAR_JOINT_RIGHT_KNEE       ].parent = AVATAR_JOINT_RIGHT_HIP;
    _joint[ AVATAR_JOINT_RIGHT_HEEL       ].parent = AVATAR_JOINT_RIGHT_KNEE;
    _joint[ AVATAR_JOINT_RIGHT_TOES       ].parent = AVATAR_JOINT_RIGHT_HEEL;
    
    // specify the default pose position
    _joint[ AVATAR_JOINT_PELVIS           ].defaultPosePosition = glm::vec3(  0.0,   0.0,    0.0  );
    _joint[ AVATAR_JOINT_TORSO            ].defaultPosePosition = glm::vec3(  0.0,   0.09,  -0.01 );
    _joint[ AVATAR_JOINT_CHEST            ].defaultPosePosition = glm::vec3(  0.0,   0.09,  -0.01 );
    _joint[ AVATAR_JOINT_NECK_BASE        ].defaultPosePosition = glm::vec3(  0.0,   0.14,   0.01 );
    _joint[ AVATAR_JOINT_HEAD_BASE        ].defaultPosePosition = glm::vec3(  0.0,   0.04,   0.00 );
    
    _joint[ AVATAR_JOINT_LEFT_COLLAR      ].defaultPosePosition = glm::vec3( -0.06,  0.04,   0.01 );
    _joint[ AVATAR_JOINT_LEFT_SHOULDER    ].defaultPosePosition = glm::vec3( -0.05,  0.0,    0.01 );
    _joint[ AVATAR_JOINT_LEFT_ELBOW       ].defaultPosePosition = glm::vec3(  0.0,  -0.16,   0.0  );
    _joint[ AVATAR_JOINT_LEFT_WRIST       ].defaultPosePosition = glm::vec3(  0.0,  -0.117,  0.0  );
    _joint[ AVATAR_JOINT_LEFT_FINGERTIPS  ].defaultPosePosition = glm::vec3(  0.0,  -0.1,    0.0  );
    
    _joint[ AVATAR_JOINT_RIGHT_COLLAR     ].defaultPosePosition = glm::vec3(  0.06,  0.04,   0.01 );
    _joint[ AVATAR_JOINT_RIGHT_SHOULDER   ].defaultPosePosition = glm::vec3(  0.05,  0.0,    0.01 );
    _joint[ AVATAR_JOINT_RIGHT_ELBOW      ].defaultPosePosition = glm::vec3(  0.0,  -0.16,   0.0  );
    _joint[ AVATAR_JOINT_RIGHT_WRIST      ].defaultPosePosition = glm::vec3(  0.0,  -0.117,  0.0  );
    _joint[ AVATAR_JOINT_RIGHT_FINGERTIPS ].defaultPosePosition = glm::vec3(  0.0,  -0.1,    0.0  );
    
    _joint[ AVATAR_JOINT_LEFT_HIP         ].defaultPosePosition = glm::vec3( -0.05,  0.0,    0.02 );
    _joint[ AVATAR_JOINT_LEFT_KNEE        ].defaultPosePosition = glm::vec3(  0.01, -0.25,  -0.03 );
    _joint[ AVATAR_JOINT_LEFT_HEEL        ].defaultPosePosition = glm::vec3(  0.01, -0.22,   0.08 );
    _joint[ AVATAR_JOINT_LEFT_TOES        ].defaultPosePosition = glm::vec3(  0.00, -0.03,  -0.05 );
    
    _joint[ AVATAR_JOINT_RIGHT_HIP        ].defaultPosePosition = glm::vec3(  0.05,  0.0,    0.02 );
    _joint[ AVATAR_JOINT_RIGHT_KNEE       ].defaultPosePosition = glm::vec3( -0.01, -0.25,  -0.03 );
    _joint[ AVATAR_JOINT_RIGHT_HEEL       ].defaultPosePosition = glm::vec3( -0.01, -0.22,   0.08 );
    _joint[ AVATAR_JOINT_RIGHT_TOES       ].defaultPosePosition = glm::vec3(  0.00, -0.03,  -0.05 );
    
    // specify the radii of the joints
    _joint[ AVATAR_JOINT_PELVIS           ].radius = 0.07;
    _joint[ AVATAR_JOINT_TORSO            ].radius = 0.065;
    _joint[ AVATAR_JOINT_CHEST            ].radius = 0.08;
    _joint[ AVATAR_JOINT_NECK_BASE        ].radius = 0.03;
    _joint[ AVATAR_JOINT_HEAD_BASE        ].radius = 0.07;
    
    _joint[ AVATAR_JOINT_LEFT_COLLAR      ].radius = 0.04;
    _joint[ AVATAR_JOINT_LEFT_SHOULDER    ].radius = 0.03;
    _joint[ AVATAR_JOINT_LEFT_ELBOW       ].radius = 0.02;
    _joint[ AVATAR_JOINT_LEFT_WRIST       ].radius = 0.02;
    _joint[ AVATAR_JOINT_LEFT_FINGERTIPS  ].radius = 0.01;
    
    _joint[ AVATAR_JOINT_RIGHT_COLLAR     ].radius = 0.04;
    _joint[ AVATAR_JOINT_RIGHT_SHOULDER   ].radius = 0.03;
    _joint[ AVATAR_JOINT_RIGHT_ELBOW      ].radius = 0.02;
    _joint[ AVATAR_JOINT_RIGHT_WRIST      ].radius = 0.02;
    _joint[ AVATAR_JOINT_RIGHT_FINGERTIPS ].radius = 0.01;
    
    _joint[ AVATAR_JOINT_LEFT_HIP         ].radius = 0.04;
    _joint[ AVATAR_JOINT_LEFT_KNEE        ].radius = 0.025;
    _joint[ AVATAR_JOINT_LEFT_HEEL        ].radius = 0.025;
    _joint[ AVATAR_JOINT_LEFT_TOES        ].radius = 0.025;
    
    _joint[ AVATAR_JOINT_RIGHT_HIP        ].radius = 0.04;
    _joint[ AVATAR_JOINT_RIGHT_KNEE       ].radius = 0.025;
    _joint[ AVATAR_JOINT_RIGHT_HEEL       ].radius = 0.025;
    _joint[ AVATAR_JOINT_RIGHT_TOES       ].radius = 0.025;
    
    // to aid in hand-shaking and hand-holding, the right hand is not collidable
    _joint[ AVATAR_JOINT_RIGHT_ELBOW      ].isCollidable = false;
    _joint[ AVATAR_JOINT_RIGHT_WRIST      ].isCollidable = false;
    _joint[ AVATAR_JOINT_RIGHT_FINGERTIPS ].isCollidable = false; 
       
    // calculate bone length
    calculateBoneLengths();
    
    _pelvisStandingHeight = 
    _joint[ AVATAR_JOINT_LEFT_HEEL ].radius +
    _joint[ AVATAR_JOINT_LEFT_HEEL ].length +
    _joint[ AVATAR_JOINT_LEFT_KNEE ].length;
    //printf("_pelvisStandingHeight = %f\n", _pelvisStandingHeight);
    
    _pelvisFloatingHeight = _pelvisStandingHeight + FLOATING_HEIGHT;
    
    _height = 
    (
        _pelvisStandingHeight +
        _joint[ AVATAR_JOINT_LEFT_HEEL ].radius +
        _joint[ AVATAR_JOINT_LEFT_HEEL ].length +
        _joint[ AVATAR_JOINT_LEFT_KNEE ].length +
        _joint[ AVATAR_JOINT_PELVIS    ].length +
        _joint[ AVATAR_JOINT_TORSO     ].length +
        _joint[ AVATAR_JOINT_CHEST     ].length +
        _joint[ AVATAR_JOINT_NECK_BASE ].length +
        _joint[ AVATAR_JOINT_HEAD_BASE ].length +
        _joint[ AVATAR_JOINT_HEAD_BASE ].radius
    );
    //printf("_height = %f\n", _height);
    
    // generate joint positions by updating the skeleton
    updateSkeleton();
    
    //set spring positions to be in the skeleton bone positions
    initializeBodySprings();
}

void Avatar::calculateBoneLengths() {
    for (int b = 0; b < NUM_AVATAR_JOINTS; b++) {
        _joint[b].length = glm::length(_joint[b].defaultPosePosition);
    }
    
    _maxArmLength
    = _joint[ AVATAR_JOINT_RIGHT_ELBOW      ].length
    + _joint[ AVATAR_JOINT_RIGHT_WRIST        ].length
    + _joint[ AVATAR_JOINT_RIGHT_FINGERTIPS ].length;
}

void Avatar::updateSkeleton() {
    
    // rotate body...
    glm::quat orientation = getOrientation();
    
    // calculate positions of all bones by traversing the skeleton tree:
    for (int b = 0; b < NUM_AVATAR_JOINTS; b++) {
        if (_joint[b].parent == AVATAR_JOINT_NULL) {
            _joint[b].orientation = orientation;
            _joint[b].position = _position;
        }
        else {
            _joint[b].orientation = _joint[ _joint[b].parent ].orientation;
            _joint[b].position = _joint[ _joint[b].parent ].position;
        }
        
        // if this is not my avatar, then hand position comes from transmitted data
        if (_owningAgent) {
            _joint[ AVATAR_JOINT_RIGHT_FINGERTIPS ].position = _handPosition;
        }
        
        // the following will be replaced by a proper rotation...close
        glm::vec3 rotatedJointVector = _joint[b].orientation * _joint[b].defaultPosePosition;
        
        //glm::vec3 myEuler (0.0f, 0.0f, 0.0f);
        //glm::quat myQuat (myEuler);
        
        _joint[b].position += rotatedJointVector;
    }
}

void Avatar::initializeBodySprings() {
    for (int b = 0; b < NUM_AVATAR_JOINTS; b++) {
        _joint[b].springyPosition = _joint[b].position;
        _joint[b].springyVelocity = glm::vec3(0.0f, 0.0f, 0.0f);
    }
}

void Avatar::updateBodySprings(float deltaTime) {
    //  Check for a large repositioning, and re-initialize body springs if this has happened
    const float BEYOND_BODY_SPRING_RANGE = 2.f;
    if (glm::length(_position - _joint[AVATAR_JOINT_PELVIS].springyPosition) > BEYOND_BODY_SPRING_RANGE) {
        initializeBodySprings();
    }
    for (int b = 0; b < NUM_AVATAR_JOINTS; b++) {
        glm::vec3 springVector(_joint[b].springyPosition);
        
        if (_joint[b].parent == AVATAR_JOINT_NULL) {
            springVector -= _position;
        }
        else {
            springVector -= _joint[ _joint[b].parent ].springyPosition;
        }
        
        float length = glm::length(springVector);
        
        if (length > 0.0f) { // to avoid divide by zero
            glm::vec3 springDirection = springVector / length;
            
            float force = (length - _joint[b].length) * BODY_SPRING_FORCE * deltaTime;
            
            _joint[b].springyVelocity -= springDirection * force;
            
            if (_joint[b].parent != AVATAR_JOINT_NULL) {
                _joint[_joint[b].parent].springyVelocity += springDirection * force;
            }
        }
        
        // apply tightness force - (causing springy position to be close to rigid body position)
        _joint[b].springyVelocity += (_joint[b].position - _joint[b].springyPosition) * _joint[b].springBodyTightness * deltaTime;
        
        // apply decay
        float decay = 1.0 - BODY_SPRING_DECAY * deltaTime;
        if (decay > 0.0) {
            _joint[b].springyVelocity *= decay;
        }
        else {
            _joint[b].springyVelocity = glm::vec3(0.0f, 0.0f, 0.0f);
        }
        
        /*
        //apply forces from touch...
        if (_joint[b].touchForce > 0.0) {
            _joint[b].springyVelocity += _mouseRayDirection * _joint[b].touchForce * 0.7f;
        }
        */
        
        //update position by velocity...
        _joint[b].springyPosition += _joint[b].springyVelocity * deltaTime;
    }
}

void Avatar::updateArmIKAndConstraints(float deltaTime) {
    
    // determine the arm vector
    glm::vec3 armVector = _joint[ AVATAR_JOINT_RIGHT_FINGERTIPS ].position;
    armVector -= _joint[ AVATAR_JOINT_RIGHT_SHOULDER ].position;
    
    // test to see if right hand is being dragged beyond maximum arm length
    float distance = glm::length(armVector);
    
    // don't let right hand get dragged beyond maximum arm length...
    if (distance > _maxArmLength) {
        // reset right hand to be constrained to maximum arm length
        _joint[ AVATAR_JOINT_RIGHT_FINGERTIPS ].position = _joint[ AVATAR_JOINT_RIGHT_SHOULDER ].position;
        glm::vec3 armNormal = armVector / distance;
        armVector = armNormal * _maxArmLength;
        distance = _maxArmLength;
        glm::vec3 constrainedPosition = _joint[ AVATAR_JOINT_RIGHT_SHOULDER ].position;
        constrainedPosition += armVector;
        _joint[ AVATAR_JOINT_RIGHT_FINGERTIPS ].position = constrainedPosition;
    }
    
    // set elbow position
    glm::vec3 newElbowPosition = _joint[ AVATAR_JOINT_RIGHT_SHOULDER ].position;
    newElbowPosition += armVector * ONE_HALF;

    glm::vec3 perpendicular = glm::cross(getBodyFrontDirection(),  armVector);
    
    newElbowPosition += perpendicular * (1.0f - (_maxArmLength / distance)) * ONE_HALF;
    _joint[ AVATAR_JOINT_RIGHT_ELBOW ].position = newElbowPosition;
    
    // set wrist position
    glm::vec3 vv(_joint[ AVATAR_JOINT_RIGHT_FINGERTIPS ].position);
    vv -= _joint[ AVATAR_JOINT_RIGHT_ELBOW ].position;
    glm::vec3 newWristPosition = _joint[ AVATAR_JOINT_RIGHT_ELBOW ].position + vv * 0.7f;
    _joint[ AVATAR_JOINT_RIGHT_WRIST ].position = newWristPosition;
}

glm::quat Avatar::computeRotationFromBodyToWorldUp(float proportion) const {
    glm::quat orientation = getOrientation();
    glm::vec3 currentUp = orientation * AVATAR_UP;
    float angle = glm::degrees(acosf(glm::clamp(glm::dot(currentUp, _worldUpDirection), -1.0f, 1.0f)));
    if (angle < EPSILON) {
        return glm::quat();
    }
    glm::vec3 axis;
    if (angle > 179.99f) { // 180 degree rotation; must use another axis
        axis = orientation * AVATAR_RIGHT;
    } else {
        axis = glm::normalize(glm::cross(currentUp, _worldUpDirection));
    }
    return glm::angleAxis(angle * proportion, axis);
}

void Avatar::renderBody(bool lookingInMirror) {
    
    const float RENDER_OPAQUE_BEYOND = 1.0f;        //  Meters beyond which body is shown opaque
    const float RENDER_TRANSLUCENT_BEYOND = 0.5f;
    
    //  Render the body as balls and cones 
    for (int b = 0; b < NUM_AVATAR_JOINTS; b++) {
        float distanceToCamera = glm::length(_cameraPosition - _joint[b].position);
        
        float alpha = lookingInMirror ? 1.0f : glm::clamp((distanceToCamera - RENDER_TRANSLUCENT_BEYOND) /
            (RENDER_OPAQUE_BEYOND - RENDER_TRANSLUCENT_BEYOND), 0.f, 1.f);
        
        if (lookingInMirror || _owningAgent) {
            alpha = 1.0f;
        }
    
        //  Always render other people, and render myself when beyond threshold distance
        if (b == AVATAR_JOINT_HEAD_BASE) { // the head is rendered as a special
            if (lookingInMirror || _owningAgent || distanceToCamera > RENDER_OPAQUE_BEYOND * 0.5) {
                _head.render(lookingInMirror, _cameraPosition, alpha);
            }
        } else if (_owningAgent || distanceToCamera > RENDER_TRANSLUCENT_BEYOND
                   || b == AVATAR_JOINT_RIGHT_ELBOW
                   || b == AVATAR_JOINT_RIGHT_WRIST
                   || b == AVATAR_JOINT_RIGHT_FINGERTIPS ) {
            //  Render the sphere at the joint
            if (_owningAgent || b == AVATAR_JOINT_RIGHT_ELBOW
                             || b == AVATAR_JOINT_RIGHT_WRIST
                             || b == AVATAR_JOINT_RIGHT_FINGERTIPS ) {
                glColor3f(SKIN_COLOR[0] + _joint[b].touchForce * 0.3f,
                          SKIN_COLOR[1] - _joint[b].touchForce * 0.2f,
                          SKIN_COLOR[2] - _joint[b].touchForce * 0.1f);
            } else {
                glColor4f(SKIN_COLOR[0] + _joint[b].touchForce * 0.3f,
                          SKIN_COLOR[1] - _joint[b].touchForce * 0.2f,
                          SKIN_COLOR[2] - _joint[b].touchForce * 0.1f,
                          alpha);
            }
            
            if ((b != AVATAR_JOINT_HEAD_TOP  )
            &&  (b != AVATAR_JOINT_HEAD_BASE )) {
                glPushMatrix();
                glTranslatef(_joint[b].springyPosition.x, _joint[b].springyPosition.y, _joint[b].springyPosition.z);
                glutSolidSphere(_joint[b].radius, 20.0f, 20.0f);
                glPopMatrix();
            }
            
            //  Render the cone connecting this joint to its parent
            if (_joint[b].parent != AVATAR_JOINT_NULL) {
                if ((b != AVATAR_JOINT_HEAD_TOP      )
                &&  (b != AVATAR_JOINT_HEAD_BASE     )
                &&  (b != AVATAR_JOINT_PELVIS        )
                &&  (b != AVATAR_JOINT_TORSO         )
                &&  (b != AVATAR_JOINT_CHEST         )
                &&  (b != AVATAR_JOINT_LEFT_COLLAR   )
                &&  (b != AVATAR_JOINT_LEFT_SHOULDER )
                &&  (b != AVATAR_JOINT_RIGHT_COLLAR  )
                &&  (b != AVATAR_JOINT_RIGHT_SHOULDER)) {
                    glColor3fv(DARK_SKIN_COLOR);
                    
                    float r1 = _joint[_joint[b].parent ].radius * 0.8;
                    float r2 = _joint[b                ].radius * 0.8;
                    if (b == AVATAR_JOINT_HEAD_BASE) {
                        r1 *= 0.5f;
                    }
                    renderJointConnectingCone
                    (
                     _joint[_joint[b].parent ].springyPosition,
                     _joint[b                ].springyPosition, r2, r2
                     );
                }
            } 
        }
    }
}



void Avatar::setHeadFromGyros(glm::vec3* eulerAngles, glm::vec3* angularVelocity, float deltaTime, float smoothingTime) {
    //
    //  Given absolute position and angular velocity information, update the avatar's head angles
    //  with the goal of fast instantaneous updates that gradually follow the absolute data.
    //
    //  Euler Angle format is (Yaw, Pitch, Roll) in degrees
    //
    //  Angular Velocity is (Yaw, Pitch, Roll) in degrees per second
    //
    //  SMOOTHING_TIME is the time is seconds over which the head should average to the
    //  absolute eulerAngles passed.
    //  
    //
    
    if (deltaTime == 0.f) {
        //  On first sample, set head to absolute position
        _head.setYaw  (eulerAngles->x);
        _head.setPitch(eulerAngles->y);
        _head.setRoll (eulerAngles->z);
    } else { 
        glm::vec3 angles(_head.getYaw(), _head.getPitch(), _head.getRoll());
        //  Increment by detected velocity 
        angles += (*angularVelocity) * deltaTime;
        //  Smooth to slowly follow absolute values
        angles = ((1.f - deltaTime / smoothingTime) * angles) + (deltaTime / smoothingTime) * (*eulerAngles);
        _head.setYaw  (angles.x);
        _head.setPitch(angles.y);
        _head.setRoll (angles.z);
        //printLog("Y/P/R: %3.1f, %3.1f, %3.1f\n", angles.x, angles.y, angles.z);
    }
}

void Avatar::writeAvatarDataToFile() {
<<<<<<< HEAD
    Application::getInstance()->setSettingVec3("avatarPos", _position);
    Application::getInstance()->setSettingFloat("avatarYaw", _bodyYaw);
=======
    // write the avatar position and yaw to a local file
    FILE* avatarFile = fopen(AVATAR_DATA_FILENAME, "w");
    
    if (avatarFile) {
        fprintf(avatarFile, "%f,%f,%f %f,%f,%f", _position.x, _position.y, _position.z, _bodyYaw, _bodyPitch, _bodyRoll);
        fclose(avatarFile);
    }
>>>>>>> 27f4674c
}

void Avatar::readAvatarDataFromFile() {
    glm::vec3 readPosition;
    float readYaw;
    
<<<<<<< HEAD
    Application::getInstance()->getSettingVec3("avatarPos", readPosition, glm::vec3(6.1f, 0, 1.4f));
    Application::getInstance()->getSettingFloat("avatarYaw", readYaw, -90.0f);
    
    _bodyYaw = readYaw;
    _position = readPosition;
=======
    if (avatarFile) {
        glm::vec3 readPosition;
        float readYaw, readPitch, readRoll;
        fscanf(avatarFile, "%f,%f,%f %f,%f,%f", &readPosition.x, &readPosition.y, &readPosition.z,
            &readYaw, &readPitch, &readRoll);

        // make sure these values are sane
        if (!isnan(readPosition.x) && !isnan(readPosition.y) && !isnan(readPosition.z) &&
                !isnan(readYaw) && !isnan(readPitch) && !isnan(readRoll)) {
            _position = readPosition;
            _bodyYaw = readYaw;
            _bodyPitch = readPitch;
            _bodyRoll = readRoll;
        }
        fclose(avatarFile);
    }
>>>>>>> 27f4674c
}

// render a makeshift cone section that serves as a body part connecting joint spheres
void Avatar::renderJointConnectingCone(glm::vec3 position1, glm::vec3 position2, float radius1, float radius2) {

    glBegin(GL_TRIANGLES);   
        
    glm::vec3 axis = position2 - position1;
    float length = glm::length(axis);

    if (length > 0.0f) {
    
        axis /= length;
        
        glm::vec3 perpSin = glm::vec3(1.0f, 0.0f, 0.0f);
        glm::vec3 perpCos = glm::normalize(glm::cross(axis, perpSin));
        perpSin = glm::cross(perpCos, axis);

        float anglea = 0.0;
        float angleb = 0.0;

        for (int i = 0; i < NUM_BODY_CONE_SIDES; i ++) {
        
            // the rectangles that comprise the sides of the cone section are
            // referenced by "a" and "b" in one dimension, and "1", and "2" in the other dimension.
            anglea = angleb;
            angleb = ((float)(i+1) / (float)NUM_BODY_CONE_SIDES) * PI * 2.0f;
            
            float sa = sinf(anglea);
            float sb = sinf(angleb);
            float ca = cosf(anglea);
            float cb = cosf(angleb);
    
            glm::vec3 p1a = position1 + perpSin * sa * radius1 + perpCos * ca * radius1;  
            glm::vec3 p1b = position1 + perpSin * sb * radius1 + perpCos * cb * radius1; 
            glm::vec3 p2a = position2 + perpSin * sa * radius2 + perpCos * ca * radius2;   
            glm::vec3 p2b = position2 + perpSin * sb * radius2 + perpCos * cb * radius2;  

            glVertex3f(p1a.x, p1a.y, p1a.z); 
            glVertex3f(p1b.x, p1b.y, p1b.z); 
            glVertex3f(p2a.x, p2a.y, p2a.z); 
            glVertex3f(p1b.x, p1b.y, p1b.z); 
            glVertex3f(p2a.x, p2a.y, p2a.z); 
            glVertex3f(p2b.x, p2b.y, p2b.z); 
        }
    }
    
    glEnd();
}



<|MERGE_RESOLUTION|>--- conflicted
+++ resolved
@@ -1242,48 +1242,22 @@
 }
 
 void Avatar::writeAvatarDataToFile() {
-<<<<<<< HEAD
     Application::getInstance()->setSettingVec3("avatarPos", _position);
-    Application::getInstance()->setSettingFloat("avatarYaw", _bodyYaw);
-=======
-    // write the avatar position and yaw to a local file
-    FILE* avatarFile = fopen(AVATAR_DATA_FILENAME, "w");
-    
-    if (avatarFile) {
-        fprintf(avatarFile, "%f,%f,%f %f,%f,%f", _position.x, _position.y, _position.z, _bodyYaw, _bodyPitch, _bodyRoll);
-        fclose(avatarFile);
-    }
->>>>>>> 27f4674c
+    Application::getInstance()->setSettingVec3("avatarRotation", glm::vec3(_bodyYaw, _bodyPitch, _bodyRoll));
 }
 
 void Avatar::readAvatarDataFromFile() {
     glm::vec3 readPosition;
+    glm::vec3 readRotation;
     float readYaw;
     
-<<<<<<< HEAD
     Application::getInstance()->getSettingVec3("avatarPos", readPosition, glm::vec3(6.1f, 0, 1.4f));
-    Application::getInstance()->getSettingFloat("avatarYaw", readYaw, -90.0f);
-    
-    _bodyYaw = readYaw;
+    Application::getInstance()->getSettingVec3("avatarRotation", readRotation, glm::vec3(0, 0, 0));
+    
+    _bodyYaw = readRotation.x;
+    _bodyPitch = readRotation.y;
+    _bodyRoll = readRotation.z;
     _position = readPosition;
-=======
-    if (avatarFile) {
-        glm::vec3 readPosition;
-        float readYaw, readPitch, readRoll;
-        fscanf(avatarFile, "%f,%f,%f %f,%f,%f", &readPosition.x, &readPosition.y, &readPosition.z,
-            &readYaw, &readPitch, &readRoll);
-
-        // make sure these values are sane
-        if (!isnan(readPosition.x) && !isnan(readPosition.y) && !isnan(readPosition.z) &&
-                !isnan(readYaw) && !isnan(readPitch) && !isnan(readRoll)) {
-            _position = readPosition;
-            _bodyYaw = readYaw;
-            _bodyPitch = readPitch;
-            _bodyRoll = readRoll;
-        }
-        fclose(avatarFile);
-    }
->>>>>>> 27f4674c
 }
 
 // render a makeshift cone section that serves as a body part connecting joint spheres
