--- conflicted
+++ resolved
@@ -563,12 +563,9 @@
 }
 
 int VoxelSystem::parseData(unsigned char* sourceBuffer, int numBytes) {
-<<<<<<< HEAD
-=======
     bool showTimingDetails = Menu::getInstance()->isOptionChecked(MenuOption::PipelineWarnings);
     PerformanceWarning warn(showTimingDetails, "VoxelSystem::parseData()",showTimingDetails);
 
->>>>>>> bc715085
     unsigned char command = *sourceBuffer;
     int numBytesPacketHeader = numBytesForPacketHeader(sourceBuffer);
     switch(command) {
@@ -1433,9 +1430,9 @@
     }
 }
 
-bool VoxelSystem::forceRedrawEntireTreeOperation(OctreeElement* node, void* extraData) {
+bool VoxelSystem::forceRedrawEntireTreeOperation(OctreeElement* element, void* extraData) {
     _nodeCount++;
-    node->setDirtyBit();
+    element->setDirtyBit();
     return true;
 }
 
@@ -1519,20 +1516,21 @@
     setupNewVoxelsForDrawing();
 }
 
-class NodeAndPoint {
+class VoxelAndPoint {
 public:
-    VoxelNode* node;
+    VoxelTreeElement* voxel;
     glm::vec3 point;
 };
 
 // Find the smallest colored voxel enclosing a point (if there is one)
-bool VoxelSystem::getVoxelEnclosingOperation(VoxelNode* node, void* extraData) {
-    NodeAndPoint* nodeAndPoint = (NodeAndPoint*) extraData;
-    AABox voxelBox = node->getAABox();
-    if (voxelBox.contains(nodeAndPoint->point)) {
-        if (node->isColored() && node->isLeaf()) {
+bool VoxelSystem::getVoxelEnclosingOperation(OctreeElement* element, void* extraData) {
+    VoxelTreeElement* voxel = (VoxelTreeElement*)element;
+    VoxelAndPoint* args = (VoxelAndPoint*) extraData;
+    AABox voxelBox = voxel->getAABox();
+    if (voxelBox.contains(args->point)) {
+        if (voxel->isColored() && voxel->isLeaf()) {
             // we've reached a solid leaf containing the point, return the node.
-            nodeAndPoint->node = node;
+            args->voxel = voxel;
             return false;
         }
     } else {
@@ -1542,12 +1540,12 @@
     return true; // keep looking
 }
 
-VoxelNode* VoxelSystem::getVoxelEnclosing(const glm::vec3& point) {
-    NodeAndPoint nodeAndPoint;
-    nodeAndPoint.point = point;
-    nodeAndPoint.node = NULL;
-    _tree->recurseTreeWithOperation(getVoxelEnclosingOperation, (void*) &nodeAndPoint);
-    return nodeAndPoint.node;
+VoxelTreeElement* VoxelSystem::getVoxelEnclosing(const glm::vec3& point) {
+    VoxelAndPoint voxelAndPoint;
+    voxelAndPoint.point = point;
+    voxelAndPoint.voxel = NULL;
+    _tree->recurseTreeWithOperation(getVoxelEnclosingOperation, (void*) &voxelAndPoint);
+    return voxelAndPoint.voxel;
 }
 
 
