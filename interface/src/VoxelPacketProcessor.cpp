--- conflicted
+++ resolved
@@ -15,16 +15,12 @@
 #include "VoxelPacketProcessor.h"
 
 void VoxelPacketProcessor::processPacket(sockaddr& senderAddress, unsigned char* packetData, ssize_t packetLength) {
-<<<<<<< HEAD
-    Application* app = Application::getInstance();
-
-    PerformanceWarning warn(app->_renderPipelineWarnings->isChecked(),"VoxelPacketProcessor::processPacket()");
-=======
     PerformanceWarning warn(Menu::getInstance()->isOptionChecked(MenuOption::PipelineWarnings),
                             "VoxelPacketProcessor::processPacket()");
->>>>>>> a391e6fa
     ssize_t messageLength = packetLength;
 
+    Application* app = Application::getInstance();
+    
     // check to see if the UI thread asked us to kill the voxel tree. since we're the only thread allowed to do that
     if (app->_wantToKillLocalVoxels) {
         app->_voxels.killLocalVoxels();
@@ -48,11 +44,7 @@
         }
     } // fall through to piggyback message
 
-<<<<<<< HEAD
-    if (app->_renderVoxels->isChecked()) {
-=======
     if (Menu::getInstance()->isOptionChecked(MenuOption::Voxels)) {
->>>>>>> a391e6fa
         Node* voxelServer = NodeList::getInstance()->nodeWithAddress(&senderAddress);
         if (voxelServer && socketMatch(voxelServer->getActiveSocket(), &senderAddress)) {
             voxelServer->lock();
