--- conflicted
+++ resolved
@@ -542,18 +542,15 @@
                 audioReflector->getSoundMsPerMeter());
                 
         verticalOffset += STATS_PELS_PER_LINE;
-<<<<<<< HEAD
+        
         drawText(horizontalOffset, verticalOffset, scale, rotation, font, reflectionsStatus, color);
-=======
-        drawText(horizontalOffset, verticalOffset, 0.10f, 0.f, 2.f, reflectionsStatus, color);
         
         bool distanceAttenuationDisabled = Menu::getInstance()->isOptionChecked(
                                                         MenuOption::AudioSpatialProcessingDontDistanceAttenuate);
 
         bool alternateDistanceAttenuationEnabled = Menu::getInstance()->isOptionChecked(
                                                         MenuOption::AudioSpatialProcessingAlternateDistanceAttenuate);
->>>>>>> 16cd2ca5
-
+        
         sprintf(reflectionsStatus, "Attenuation: average %5.3f, max %5.3f, min %5.3f, %s: %5.3f", 
                 audioReflector->getAverageAttenuation(),
                 audioReflector->getMaxAttenuation(),
