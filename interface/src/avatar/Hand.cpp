--- conflicted
+++ resolved
@@ -71,11 +71,6 @@
         _whichBallColor[i] = 0;
     }
     _lastControllerButtons = 0;
-<<<<<<< HEAD
-    
-    // the throw and catch sounds should not loopback, we'll play them locally
-    _throwInjector.setShouldLoopback(false);
-    _catchInjector.setShouldLoopback(false);
     
     // Make some bucky balls for the avatar
     _bballIsGrabbed[0] = 0;
@@ -105,8 +100,6 @@
             }
         }
     }
-=======
->>>>>>> 36620966
 }
 
 void Hand::init() {
