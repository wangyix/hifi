//
//  Model.h
//  interface
//
//  Created by Andrzej Kapolka on 10/18/13.
//  Copyright (c) 2013 High Fidelity, Inc. All rights reserved.
//

#ifndef __interface__Model__
#define __interface__Model__

#include <QObject>
#include <QUrl>

#include "GeometryCache.h"
#include "InterfaceConfig.h"
#include "ProgramObject.h"
#include "TextureCache.h"

class Shape;

/// A generic 3D model displaying geometry loaded from a URL.
class Model : public QObject {
    Q_OBJECT
    
public:

    Model(QObject* parent = NULL);
    virtual ~Model();
    
    void setTranslation(const glm::vec3& translation) { _translation = translation; }
    const glm::vec3& getTranslation() const { return _translation; }
    
    void setRotation(const glm::quat& rotation) { _rotation = rotation; }
    const glm::quat& getRotation() const { return _rotation; }
    
    void setScale(const glm::vec3& scale) { _scale = scale; }
    const glm::vec3& getScale() const { return _scale; }
    
    void setOffset(const glm::vec3& offset) { _offset = offset; }
    const glm::vec3& getOffset() const { return _offset; }
    
    void setPupilDilation(float dilation) { _pupilDilation = dilation; }
    float getPupilDilation() const { return _pupilDilation; }
    
    void setBlendshapeCoefficients(const std::vector<float>& coefficients) { _blendshapeCoefficients = coefficients; }
    const std::vector<float>& getBlendshapeCoefficients() const { return _blendshapeCoefficients; }
    
    bool isActive() const { return _geometry && _geometry->isLoaded(); }
    
    bool isRenderable() const { return !_meshStates.isEmpty(); }
    
    bool isLoadedWithTextures() const { return _geometry && _geometry->isLoadedWithTextures(); }
    
    void init();
    void reset();
<<<<<<< HEAD
    void createJointStates();
    void clearShapes();
    void createCollisionShapes();
    void updateShapePositions();
    void simulate(float deltaTime);
=======
    void simulate(float deltaTime, bool delayLoad = false);
>>>>>>> d38df219
    bool render(float alpha);
    
    /// Sets the URL of the model to render.
    /// \param fallback the URL of a fallback model to render if the requested model fails to load
    /// \param retainCurrent if true, keep rendering the current model until the new one is loaded
    /// \param delayLoad if true, don't load the model immediately; wait until actually requested
    Q_INVOKABLE void setURL(const QUrl& url, const QUrl& fallback = QUrl(),
        bool retainCurrent = false, bool delayLoad = false);
    
    const QUrl& getURL() const { return _url; }
    
    /// Sets the distance parameter used for LOD computations.
    void setLODDistance(float distance) { _lodDistance = distance; }
    
    /// Returns the extents of the model in its bind pose.
    Extents getBindExtents() const;

    /// Returns the extents of the unmovable joints of the model.
    Extents getStaticExtents() const;
    
    /// Returns a reference to the shared geometry.
    const QSharedPointer<NetworkGeometry>& getGeometry() const { return _geometry; }
    
    /// Returns the index of the left hand joint, or -1 if not found.
    int getLeftHandJointIndex() const { return isActive() ? _geometry->getFBXGeometry().leftHandJointIndex : -1; }
    
    /// Returns the index of the right hand joint, or -1 if not found.
    int getRightHandJointIndex() const { return isActive() ? _geometry->getFBXGeometry().rightHandJointIndex : -1; }
    
    /// Returns the index of the parent of the indexed joint, or -1 if not found.
    int getParentJointIndex(int jointIndex) const;
    
    /// Returns the index of the last free ancestor of the indexed joint, or -1 if not found.
    int getLastFreeJointIndex(int jointIndex) const;
    
    /// Returns the position of the head joint.
    /// \return whether or not the head was found
    bool getHeadPosition(glm::vec3& headPosition) const;
    
    /// Returns the position of the neck joint.
    /// \return whether or not the neck was found
    bool getNeckPosition(glm::vec3& neckPosition) const;
    
    /// Returns the rotation of the neck joint.
    /// \return whether or not the neck was found
    bool getNeckRotation(glm::quat& neckRotation) const;
    
    /// Retrieve the positions of up to two eye meshes.
    /// \return whether or not both eye meshes were found
    bool getEyePositions(glm::vec3& firstEyePosition, glm::vec3& secondEyePosition) const;
    
    /// Retrieve the position of the left hand
    /// \return true whether or not the position was found
    bool getLeftHandPosition(glm::vec3& position) const;
    
    /// Retrieve the rotation of the left hand
    /// \return true whether or not the rotation was found
    bool getLeftHandRotation(glm::quat& rotation) const;
    
    /// Retrieve the position of the right hand
    /// \return true whether or not the position was found
    bool getRightHandPosition(glm::vec3& position) const;
    
    /// Retrieve the rotation of the right hand
    /// \return true whether or not the rotation was found
    bool getRightHandRotation(glm::quat& rotation) const;
    
    /// Sets the position of the left hand using inverse kinematics.
    /// \return whether or not the left hand joint was found
    bool setLeftHandPosition(const glm::vec3& position);
    
    /// Restores some percentage of the default position of the left hand.
    /// \param percent the percentage of the default position to restore
    /// \return whether or not the left hand joint was found
    bool restoreLeftHandPosition(float percent = 1.0f);
    
    /// Sets the rotation of the left hand.
    /// \return whether or not the left hand joint was found
    bool setLeftHandRotation(const glm::quat& rotation);
    
    /// Gets the position of the left shoulder.
    /// \return whether or not the left shoulder joint was found
    bool getLeftShoulderPosition(glm::vec3& position) const;
    
    /// Returns the extended length from the left hand to its last free ancestor.
    float getLeftArmLength() const;
    
    /// Sets the position of the right hand using inverse kinematics.
    /// \return whether or not the right hand joint was found
    bool setRightHandPosition(const glm::vec3& position);
    
    /// Restores some percentage of the default position of the right hand.
    /// \param percent the percentage of the default position to restore
    /// \return whether or not the right hand joint was found
    bool restoreRightHandPosition(float percent = 1.0f);
    
    /// Sets the rotation of the right hand.
    /// \return whether or not the right hand joint was found
    bool setRightHandRotation(const glm::quat& rotation);
    
    /// Gets the position of the right shoulder.
    /// \return whether or not the right shoulder joint was found
    bool getRightShoulderPosition(glm::vec3& position) const;
    
    /// Returns the extended length from the right hand to its first free ancestor.
    float getRightArmLength() const;
    
    /// Returns the average color of all meshes in the geometry.
    glm::vec4 computeAverageColor() const;

    bool findRayIntersection(const glm::vec3& origin, const glm::vec3& direction, float& distance) const;

    bool findSphereCollisions(const glm::vec3& penetratorCenter, float penetratorRadius,
        CollisionList& collisions, int skipIndex = -1);
    
    void renderCollisionProxies(float alpha);

    /// \param collision details about the collisions
    /// \return true if the collision is against a moveable joint
    bool collisionHitsMoveableJoint(CollisionInfo& collision) const;

    /// \param collision details about the collision
    /// Use the collision to affect the model
    void applyCollision(CollisionInfo& collision);

protected:

    QSharedPointer<NetworkGeometry> _geometry;
    
    glm::vec3 _translation;
    glm::quat _rotation;
    glm::vec3 _scale;
    glm::vec3 _offset;
    
    class JointState {
    public:
        glm::vec3 translation;  // translation relative to parent
        glm::quat rotation;     // rotation relative to parent
        glm::mat4 transform;    // rotation to world frame + translation in model frame
        glm::quat combinedRotation; // rotation to model frame
    };
    
    bool _shapesAreDirty;
    QVector<JointState> _jointStates;
    QVector<Shape*> _shapes;
    
    class MeshState {
    public:
        QVector<glm::mat4> clusterMatrices;
        QVector<glm::vec3> worldSpaceVertices;
        QVector<glm::vec3> vertexVelocities;
        QVector<glm::vec3> worldSpaceNormals;
    };
    
    QVector<MeshState> _meshStates;
    
    /// Updates the state of the joint at the specified index.
    virtual void updateJointState(int index);
    
    virtual void maybeUpdateLeanRotation(const JointState& parentState, const FBXJoint& joint, JointState& state);
    virtual void maybeUpdateNeckRotation(const JointState& parentState, const FBXJoint& joint, JointState& state);
    virtual void maybeUpdateEyeRotation(const JointState& parentState, const FBXJoint& joint, JointState& state);
    
    bool getJointPosition(int jointIndex, glm::vec3& position) const;
    bool getJointRotation(int jointIndex, glm::quat& rotation, bool fromBind = false) const;
    
    bool setJointPosition(int jointIndex, const glm::vec3& position, int lastFreeIndex = -1,
        bool allIntermediatesFree = false, const glm::vec3& alignment = glm::vec3(0.0f, -1.0f, 0.0f));
    bool setJointRotation(int jointIndex, const glm::quat& rotation, bool fromBind = false);
    
    void setJointTranslation(int jointIndex, const glm::vec3& translation);
    
    /// Restores the indexed joint to its default position.
    /// \param percent the percentage of the default position to apply (i.e., 0.25f to slerp one fourth of the way to
    /// the original position
    /// \return true if the joint was found
    bool restoreJointPosition(int jointIndex, float percent = 1.0f);
    
    /// Computes and returns the extended length of the limb terminating at the specified joint and starting at the joint's
    /// first free ancestor.
    float getLimbLength(int jointIndex) const;
    
    void applyRotationDelta(int jointIndex, const glm::quat& delta, bool constrain = true);
    
private:
    
    QVector<JointState> updateGeometry(bool delayLoad);
    void applyNextGeometry();
    void deleteGeometry();
    void renderMeshes(float alpha, bool translucent);
    
    QSharedPointer<NetworkGeometry> _baseGeometry; ///< reference required to prevent collection of base
    QSharedPointer<NetworkGeometry> _nextBaseGeometry;
    QSharedPointer<NetworkGeometry> _nextGeometry;
    float _lodDistance;
    float _lodHysteresis;
    
    float _pupilDilation;
    std::vector<float> _blendshapeCoefficients;
    
    QUrl _url;
        
    QVector<GLuint> _blendedVertexBufferIDs;
    QVector<QVector<QSharedPointer<Texture> > > _dilatedTextures;
    bool _resetStates;
    
    QVector<glm::vec3> _blendedVertices;
    QVector<glm::vec3> _blendedNormals;
    
    QVector<Model*> _attachments;
    
    static ProgramObject _program;
    static ProgramObject _normalMapProgram;
    static ProgramObject _skinProgram;
    static ProgramObject _skinNormalMapProgram;
    
    static int _normalMapTangentLocation;
    
    class SkinLocations {
    public:
        int clusterMatrices;
        int clusterIndices;
        int clusterWeights;
        int tangent;
    };
    
    static SkinLocations _skinLocations;
    static SkinLocations _skinNormalMapLocations;
    
    static void initSkinProgram(ProgramObject& program, SkinLocations& locations);
    static QVector<JointState> createJointStates(const FBXGeometry& geometry);
};

#endif /* defined(__interface__Model__) */<|MERGE_RESOLUTION|>--- conflicted
+++ resolved
@@ -54,15 +54,10 @@
     
     void init();
     void reset();
-<<<<<<< HEAD
-    void createJointStates();
     void clearShapes();
     void createCollisionShapes();
     void updateShapePositions();
-    void simulate(float deltaTime);
-=======
     void simulate(float deltaTime, bool delayLoad = false);
->>>>>>> d38df219
     bool render(float alpha);
     
     /// Sets the URL of the model to render.
