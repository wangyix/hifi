--- conflicted
+++ resolved
@@ -1067,7 +1067,7 @@
 		}
                 
         // important...
-<<<<<<< HEAD
+
         myCamera.update( 1.f/FPS );
         
         // Render anything (like HUD items) that we want to be in 3D but not in worldspace
@@ -1078,9 +1078,6 @@
         drawVector(&test);
         glPopMatrix();
         
-=======
-        myCamera.update(1.f/FPS);
->>>>>>> 33d58b45
 		
 		// Note: whichCamera is used to pick between the normal camera myCamera for our 
 		// main camera, vs, an alternate camera. The alternate camera we support right now
