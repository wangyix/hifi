--- conflicted
+++ resolved
@@ -1428,26 +1428,6 @@
 	shiftPaintingColor();
 }
 
-<<<<<<< HEAD
-=======
-void addRandomSphere(bool wantColorRandomizer) {
-	float r = randFloatInRange(0.05,0.1);
-	float xc = randFloatInRange(r,(1-r));
-	float yc = randFloatInRange(r,(1-r));
-	float zc = randFloatInRange(r,(1-r));
-	float s = 0.001; // size of voxels to make up surface of sphere
-	bool solid = false;
-
-	printLog("random sphere\n");
-	printLog("radius=%f\n",r);
-	printLog("xc=%f\n",xc);
-	printLog("yc=%f\n",yc);
-	printLog("zc=%f\n",zc);
-
-	voxels.createSphere(r,xc,yc,zc,s,solid,wantColorRandomizer);
-}
-
->>>>>>> 085bfa38
 const float KEYBOARD_YAW_RATE = 0.8;
 const float KEYBOARD_PITCH_RATE = 0.6;
 const float KEYBOARD_STRAFE_RATE = 0.03;
