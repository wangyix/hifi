//
//  Application.cpp
//  interface
//
//  Created by Andrzej Kapolka on 5/10/13.
//  Copyright (c) 2013 High Fidelity, Inc. All rights reserved.

#ifdef WIN32
#include <Systime.h>
#endif

#include <sstream>

#include <stdlib.h>
#include <cmath>
#include <math.h>


#include <glm/gtx/component_wise.hpp>
#include <glm/gtx/quaternion.hpp>
#include <glm/gtx/vector_angle.hpp>

// include this before QGLWidget, which includes an earlier version of OpenGL
#include "InterfaceConfig.h"

#include <QActionGroup>
#include <QColorDialog>
#include <QDesktopWidget>
#include <QCheckBox>
#include <QImage>
#include <QKeyEvent>
#include <QMainWindow>
#include <QMenuBar>
#include <QMouseEvent>
#include <QNetworkAccessManager>
#include <QNetworkDiskCache>
#include <QOpenGLFramebufferObject>
#include <QWheelEvent>
#include <QSettings>
#include <QShortcut>
#include <QTimer>
#include <QUrl>
#include <QtDebug>
#include <QFileDialog>
#include <QDesktopServices>

#include <AudioInjector.h>
#include <NodeTypes.h>
#include <Logging.h>
#include <OctalCode.h>
#include <PacketHeaders.h>
#include <PairingHandler.h>
#include <ParticlesScriptingInterface.h>
#include <PerfStat.h>
#include <UUID.h>
#include <VoxelSceneStats.h>

#include "Application.h"
#include "DataServerClient.h"
#include "InterfaceVersion.h"
#include "Menu.h"
#include "Swatch.h"
#include "Util.h"
#include "devices/OculusManager.h"
#include "devices/TV3DManager.h"
#include "renderer/ProgramObject.h"
#include "ui/TextRenderer.h"
#include "InfoView.h"

using namespace std;

//  Starfield information
static unsigned STARFIELD_NUM_STARS = 50000;
static unsigned STARFIELD_SEED = 1;

static const int BANDWIDTH_METER_CLICK_MAX_DRAG_LENGTH = 6; // farther dragged clicks are ignored

const int IDLE_SIMULATE_MSECS = 16;              //  How often should call simulate and other stuff
                                                 //  in the idle loop?  (60 FPS is default)
static QTimer* idleTimer = NULL;

const int STARTUP_JITTER_SAMPLES = NETWORK_BUFFER_LENGTH_SAMPLES_PER_CHANNEL / 2;
                                                 //  Startup optimistically with small jitter buffer that
                                                 //  will start playback on the second received audio packet.

const int MIRROR_VIEW_TOP_PADDING = 5;
const int MIRROR_VIEW_LEFT_PADDING = 10;
const int MIRROR_VIEW_WIDTH = 265;
const int MIRROR_VIEW_HEIGHT = 215;
const float MIRROR_FULLSCREEN_DISTANCE = 0.35f;
const float MIRROR_REARVIEW_DISTANCE = 0.65f;
const float MIRROR_REARVIEW_BODY_DISTANCE = 2.3f;

void messageHandler(QtMsgType type, const QMessageLogContext& context, const QString &message) {
    QString messageWithNewLine = message + "\n";
    fprintf(stdout, "%s", messageWithNewLine.toLocal8Bit().constData());
    Application::getInstance()->getLogger()->addMessage(messageWithNewLine.toLocal8Bit().constData());
}

Application::Application(int& argc, char** argv, timeval &startup_time) :
        QApplication(argc, argv),
        _window(new QMainWindow(desktop())),
        _glWidget(new GLCanvas()),
        _frameCount(0),
        _fps(120.0f),
        _justStarted(true),
        _voxelImporter(_window),
        _wantToKillLocalVoxels(false),
        _audioScope(256, 200, true),
        _profile(QString()),
        _mirrorViewRect(QRect(MIRROR_VIEW_LEFT_PADDING, MIRROR_VIEW_TOP_PADDING, MIRROR_VIEW_WIDTH, MIRROR_VIEW_HEIGHT)),
        _mouseX(0),
        _mouseY(0),
        _lastMouseMove(usecTimestampNow()),
        _mouseHidden(false),
        _seenMouseMove(false),
        _touchAvgX(0.0f),
        _touchAvgY(0.0f),
        _isTouchPressed(false),
        _yawFromTouch(0.0f),
        _pitchFromTouch(0.0f),
        _mousePressed(false),
        _isHoverVoxel(false),
        _isHoverVoxelSounding(false),
        _mouseVoxelScale(1.0f / 1024.0f),
        _mouseVoxelScaleInitialized(false),
        _justEditedVoxel(false),
        _isHighlightVoxel(false),
        _nudgeStarted(false),
        _lookingAlongX(false),
        _lookingAwayFromOrigin(true),
        _lookatTargetAvatar(NULL),
        _lookatIndicatorScale(1.0f),
        _chatEntryOn(false),
        _audio(&_audioScope, STARTUP_JITTER_SAMPLES),
        _enableProcessVoxelsThread(true),
        _voxelProcessor(),
        _voxelHideShowThread(&_voxels),
        _voxelEditSender(this),
        _particleEditSender(this),
        _packetCount(0),
        _packetsPerSecond(0),
        _bytesPerSecond(0),
        _bytesCount(0),
        _recentMaxPackets(0),
        _resetRecentMaxPacketsSoon(true),
        _swatch(NULL),
        _pasteMode(false),
        _logger(new FileLogger()),
        _persistThread(NULL)
{
    _applicationStartupTime = startup_time;

    switchToResourcesParentIfRequired();
    QFontDatabase::addApplicationFont("resources/styles/Inconsolata.otf");
    _window->setWindowTitle("Interface");

    qInstallMessageHandler(messageHandler);

    // call Menu getInstance static method to set up the menu
    _window->setMenuBar(Menu::getInstance());

    qDebug("[VERSION] Build sequence: %i", BUILD_VERSION);

    unsigned int listenPort = 0; // bind to an ephemeral port by default
    const char** constArgv = const_cast<const char**>(argv);
    const char* portStr = getCmdOption(argc, constArgv, "--listenPort");
    if (portStr) {
        listenPort = atoi(portStr);
    }

    NodeList* nodeList = NodeList::createInstance(NODE_TYPE_AGENT, listenPort);

    // connect our processDatagrams slot to the QUDPSocket readyRead() signal
    connect(&nodeList->getNodeSocket(), SIGNAL(readyRead()), SLOT(processDatagrams()));

    // put the audio processing on a separate thread
    QThread* audioThread = new QThread(this);

    _audio.moveToThread(audioThread);
    connect(audioThread, SIGNAL(started()), &_audio, SLOT(start()));

    audioThread->start();

    connect(nodeList, SIGNAL(domainChanged(const QString&)), SLOT(domainChanged(const QString&)));

    connect(nodeList, SIGNAL(nodeKilled(SharedNodePointer)), SLOT(nodeKilled(SharedNodePointer)));
    connect(nodeList, SIGNAL(nodeAdded(SharedNodePointer)), &_voxels, SLOT(nodeAdded(SharedNodePointer)));
    connect(nodeList, SIGNAL(nodeKilled(SharedNodePointer)), &_voxels, SLOT(nodeKilled(SharedNodePointer)));

    // read the ApplicationInfo.ini file for Name/Version/Domain information
    QSettings applicationInfo("resources/info/ApplicationInfo.ini", QSettings::IniFormat);

    // set the associated application properties
    applicationInfo.beginGroup("INFO");

    setApplicationName(applicationInfo.value("name").toString());
    setApplicationVersion(applicationInfo.value("version").toString());
    setOrganizationName(applicationInfo.value("organizationName").toString());
    setOrganizationDomain(applicationInfo.value("organizationDomain").toString());

    _settings = new QSettings(this);

    // Check to see if the user passed in a command line option for loading a local
    // Voxel File.
    _voxelsFilename = getCmdOption(argc, constArgv, "-i");

    // the callback for our instance of NodeList is attachNewHeadToNode
    nodeList->linkedDataCreateCallback = &attachNewHeadToNode;

    #ifdef _WIN32
    WSADATA WsaData;
    int wsaresult = WSAStartup(MAKEWORD(2,2), &WsaData);
    #endif

    // tell the NodeList instance who to tell the domain server we care about
    const char nodeTypesOfInterest[] = {NODE_TYPE_AUDIO_MIXER, NODE_TYPE_AVATAR_MIXER, NODE_TYPE_VOXEL_SERVER,
        NODE_TYPE_PARTICLE_SERVER, NODE_TYPE_METAVOXEL_SERVER};
    nodeList->setNodeTypesOfInterest(nodeTypesOfInterest, sizeof(nodeTypesOfInterest));

    QTimer* silentNodeTimer = new QTimer(this);
    connect(silentNodeTimer, SIGNAL(timeout()), nodeList, SLOT(removeSilentNodes()));
    silentNodeTimer->start(NODE_SILENCE_THRESHOLD_USECS / 1000);

    QString cachePath = QStandardPaths::writableLocation(QStandardPaths::DataLocation);

    _networkAccessManager = new QNetworkAccessManager(this);
    QNetworkDiskCache* cache = new QNetworkDiskCache(_networkAccessManager);
    cache->setCacheDirectory(!cachePath.isEmpty() ? cachePath : "interfaceCache");
    _networkAccessManager->setCache(cache);

    _window->setCentralWidget(_glWidget);

    restoreSizeAndPosition();
    _window->setVisible(true);
    _glWidget->setFocusPolicy(Qt::StrongFocus);
    _glWidget->setFocus();

    // enable mouse tracking; otherwise, we only get drag events
    _glWidget->setMouseTracking(true);

    // initialization continues in initializeGL when OpenGL context is ready

    // Tell our voxel edit sender about our known jurisdictions
    _voxelEditSender.setVoxelServerJurisdictions(&_voxelServerJurisdictions);
    _particleEditSender.setServerJurisdictions(&_particleServerJurisdictions);

    Particle::setVoxelEditPacketSender(&_voxelEditSender);
    Particle::setParticleEditPacketSender(&_particleEditSender);

    // For now we're going to set the PPS for outbound packets to be super high, this is
    // probably not the right long term solution. But for now, we're going to do this to
    // allow you to move a particle around in your hand
    _particleEditSender.setPacketsPerSecond(3000); // super high!!

    // Set the sixense filtering
    _sixenseManager.setFilter(Menu::getInstance()->isOptionChecked(MenuOption::FilterSixense));

}

Application::~Application() {

    qInstallMessageHandler(NULL);

    // make sure we don't call the idle timer any more
    delete idleTimer;

    // ask the audio thread to quit and wait until it is done
    _audio.thread()->quit();
    _audio.thread()->wait();

    storeSizeAndPosition();

    _sharedVoxelSystem.changeTree(new VoxelTree);

    VoxelTreeElement::removeDeleteHook(&_voxels); // we don't need to do this processing on shutdown
    Menu::getInstance()->deleteLater();

    delete _logger;
    delete _settings;
    delete _glWidget;
}

void Application::restoreSizeAndPosition() {
    QSettings* settings = new QSettings(this);
    QRect available = desktop()->availableGeometry();

    settings->beginGroup("Window");

    int x = (int)loadSetting(settings, "x", 0);
    int y = (int)loadSetting(settings, "y", 0);
    _window->move(x, y);

    int width = (int)loadSetting(settings, "width", available.width());
    int height = (int)loadSetting(settings, "height", available.height());
    _window->resize(width, height);

    settings->endGroup();
}

void Application::storeSizeAndPosition() {
    QSettings* settings = new QSettings(this);

    settings->beginGroup("Window");

    settings->setValue("width", _window->rect().width());
    settings->setValue("height", _window->rect().height());

    settings->setValue("x", _window->pos().x());
    settings->setValue("y", _window->pos().y());

    settings->endGroup();
}

void Application::initializeGL() {
    qDebug( "Created Display Window.");

    // initialize glut for shape drawing; Qt apparently initializes it on OS X
    #ifndef __APPLE__
    int argc = 0;
    glutInit(&argc, 0);
    #endif

    #ifdef WIN32
    GLenum err = glewInit();
    if (GLEW_OK != err) {
      /* Problem: glewInit failed, something is seriously wrong. */
      qDebug("Error: %s\n", glewGetErrorString(err));
    }
    qDebug("Status: Using GLEW %s\n", glewGetString(GLEW_VERSION));
    #endif


    // Before we render anything, let's set up our viewFrustumOffsetCamera with a sufficiently large
    // field of view and near and far clip to make it interesting.
    //viewFrustumOffsetCamera.setFieldOfView(90.0);
    _viewFrustumOffsetCamera.setNearClip(0.1f);
    _viewFrustumOffsetCamera.setFarClip(500.0f * TREE_SCALE);

    initDisplay();
    qDebug( "Initialized Display.");

    init();
    qDebug( "init() complete.");

    // create thread for parsing of voxel data independent of the main network and rendering threads
    _voxelProcessor.initialize(_enableProcessVoxelsThread);
    _voxelEditSender.initialize(_enableProcessVoxelsThread);
    _voxelHideShowThread.initialize(_enableProcessVoxelsThread);
    _particleEditSender.initialize(_enableProcessVoxelsThread);
    if (_enableProcessVoxelsThread) {
        qDebug("Voxel parsing thread created.");
    }

    // call terminate before exiting
    connect(this, SIGNAL(aboutToQuit()), SLOT(terminate()));

    // call our timer function every second
    QTimer* timer = new QTimer(this);
    connect(timer, SIGNAL(timeout()), SLOT(timer()));
    timer->start(1000);

    // call our idle function whenever we can
    idleTimer = new QTimer(this);
    connect(idleTimer, SIGNAL(timeout()), SLOT(idle()));
    idleTimer->start(0);
    _idleLoopStdev.reset();

    if (_justStarted) {
        float startupTime = (usecTimestampNow() - usecTimestamp(&_applicationStartupTime)) / 1000000.0;
        _justStarted = false;
        qDebug("Startup time: %4.2f seconds.", startupTime);
        const char LOGSTASH_INTERFACE_START_TIME_KEY[] = "interface-start-time";

        // ask the Logstash class to record the startup time
        Logging::stashValue(STAT_TYPE_TIMER, LOGSTASH_INTERFACE_START_TIME_KEY, startupTime);
    }

    // update before the first render
    update(0.0f);

    InfoView::showFirstTime();
}

void Application::paintGL() {
    PerformanceWarning::setSuppressShortTimings(Menu::getInstance()->isOptionChecked(MenuOption::SuppressShortTimings));
    bool showWarnings = Menu::getInstance()->isOptionChecked(MenuOption::PipelineWarnings);
    PerformanceWarning warn(showWarnings, "Application::paintGL()");

    glEnable(GL_LINE_SMOOTH);

    if (OculusManager::isConnected()) {
        _myCamera.setUpShift       (0.0f);
        _myCamera.setDistance      (0.0f);
        _myCamera.setTightness     (0.0f);     //  Camera is directly connected to head without smoothing
        _myCamera.setTargetPosition(_myAvatar.getHead().calculateAverageEyePosition());
        _myCamera.setTargetRotation(_myAvatar.getHead().getOrientation());

    } else if (_myCamera.getMode() == CAMERA_MODE_FIRST_PERSON) {
        _myCamera.setTightness(0.0f);  //  In first person, camera follows head exactly without delay
        _myCamera.setTargetPosition(_myAvatar.getHead().calculateAverageEyePosition());
        _myCamera.setTargetRotation(_myAvatar.getHead().getCameraOrientation());

    } else if (_myCamera.getMode() == CAMERA_MODE_THIRD_PERSON) {
        _myCamera.setTightness     (0.0f);     //  Camera is directly connected to head without smoothing
        _myCamera.setTargetPosition(_myAvatar.getUprightHeadPosition());
        _myCamera.setTargetRotation(_myAvatar.getHead().getCameraOrientation());

    } else if (_myCamera.getMode() == CAMERA_MODE_MIRROR) {
        _myCamera.setTightness(0.0f);
        float headHeight = _myAvatar.getHead().calculateAverageEyePosition().y - _myAvatar.getPosition().y;
        _myCamera.setDistance(MIRROR_FULLSCREEN_DISTANCE * _myAvatar.getScale());
        _myCamera.setTargetPosition(_myAvatar.getPosition() + glm::vec3(0, headHeight, 0));
        _myCamera.setTargetRotation(_myAvatar.getWorldAlignedOrientation() * glm::quat(glm::vec3(0.0f, PIf, 0.0f)));
    }

    // Update camera position
    _myCamera.update( 1.f/_fps );


    // Note: whichCamera is used to pick between the normal camera myCamera for our
    // main camera, vs, an alternate camera. The alternate camera we support right now
    // is the viewFrustumOffsetCamera. But theoretically, we could use this same mechanism
    // to add other cameras.
    //
    // Why have two cameras? Well, one reason is that because in the case of the renderViewFrustum()
    // code, we want to keep the state of "myCamera" intact, so we can render what the view frustum of
    // myCamera is. But we also want to do meaningful camera transforms on OpenGL for the offset camera
    Camera whichCamera = _myCamera;

    if (Menu::getInstance()->isOptionChecked(MenuOption::DisplayFrustum)) {

        ViewFrustumOffset viewFrustumOffset = Menu::getInstance()->getViewFrustumOffset();

        // set the camera to third-person view but offset so we can see the frustum
        _viewFrustumOffsetCamera.setTargetPosition(_myCamera.getTargetPosition());
        _viewFrustumOffsetCamera.setTargetRotation(_myCamera.getTargetRotation() * glm::quat(glm::radians(glm::vec3(
            viewFrustumOffset.pitch, viewFrustumOffset.yaw, viewFrustumOffset.roll))));
        _viewFrustumOffsetCamera.setUpShift(viewFrustumOffset.up);
        _viewFrustumOffsetCamera.setDistance(viewFrustumOffset.distance);
        _viewFrustumOffsetCamera.initialize(); // force immediate snap to ideal position and orientation
        _viewFrustumOffsetCamera.update(1.f/_fps);
        whichCamera = _viewFrustumOffsetCamera;
    }

    if (Menu::getInstance()->isOptionChecked(MenuOption::Shadows)) {
        updateShadowMap();
    }

    if (OculusManager::isConnected()) {
        OculusManager::display(whichCamera);
    } else if (TV3DManager::isConnected()) {
        _glowEffect.prepare();
        TV3DManager::display(whichCamera);
        _glowEffect.render();
    } else {
        _glowEffect.prepare();

        glMatrixMode(GL_MODELVIEW);
        glPushMatrix();
        glLoadIdentity();
        displaySide(whichCamera);
        glPopMatrix();

        _glowEffect.render();

        if (Menu::getInstance()->isOptionChecked(MenuOption::Mirror)) {

            bool eyeRelativeCamera = false;
            if (_rearMirrorTools->getZoomLevel() == BODY) {
                _mirrorCamera.setDistance(MIRROR_REARVIEW_BODY_DISTANCE * _myAvatar.getScale());
                _mirrorCamera.setTargetPosition(_myAvatar.getChestJointPosition());
            } else { // HEAD zoom level
                _mirrorCamera.setDistance(MIRROR_REARVIEW_DISTANCE * _myAvatar.getScale());
                if (_myAvatar.getSkeletonModel().isActive() && _myAvatar.getHead().getFaceModel().isActive()) {
                    // as a hack until we have a better way of dealing with coordinate precision issues, reposition the
                    // face/body so that the average eye position lies at the origin
                    eyeRelativeCamera = true;
                    _mirrorCamera.setTargetPosition(glm::vec3());

                } else {
                    _mirrorCamera.setTargetPosition(_myAvatar.getHead().calculateAverageEyePosition());
                }
            }

            _mirrorCamera.setTargetRotation(_myAvatar.getWorldAlignedOrientation() * glm::quat(glm::vec3(0.0f, PIf, 0.0f)));
            _mirrorCamera.update(1.0f/_fps);

            // set the bounds of rear mirror view
            glViewport(_mirrorViewRect.x(), _glWidget->height() - _mirrorViewRect.y() - _mirrorViewRect.height(),
                        _mirrorViewRect.width(), _mirrorViewRect.height());
            glScissor(_mirrorViewRect.x(), _glWidget->height() - _mirrorViewRect.y() - _mirrorViewRect.height(),
                        _mirrorViewRect.width(), _mirrorViewRect.height());
            bool updateViewFrustum = false;
            updateProjectionMatrix(_mirrorCamera, updateViewFrustum);
            glEnable(GL_SCISSOR_TEST);
            glClear(GL_COLOR_BUFFER_BIT | GL_DEPTH_BUFFER_BIT);

            // render rear mirror view
            glPushMatrix();
            if (eyeRelativeCamera) {
                // save absolute translations
                glm::vec3 absoluteSkeletonTranslation = _myAvatar.getSkeletonModel().getTranslation();
                glm::vec3 absoluteFaceTranslation = _myAvatar.getHead().getFaceModel().getTranslation();

                // get the eye positions relative to the neck and use them to set the face translation
                glm::vec3 leftEyePosition, rightEyePosition;
                _myAvatar.getHead().getFaceModel().setTranslation(glm::vec3());
                _myAvatar.getHead().getFaceModel().getEyePositions(leftEyePosition, rightEyePosition);
                _myAvatar.getHead().getFaceModel().setTranslation((leftEyePosition + rightEyePosition) * -0.5f);

                // get the neck position relative to the body and use it to set the skeleton translation
                glm::vec3 neckPosition;
                _myAvatar.getSkeletonModel().setTranslation(glm::vec3());
                _myAvatar.getSkeletonModel().getNeckPosition(neckPosition);
                _myAvatar.getSkeletonModel().setTranslation(_myAvatar.getHead().getFaceModel().getTranslation() -
                    neckPosition);

                displaySide(_mirrorCamera, true);

                // restore absolute translations
                _myAvatar.getSkeletonModel().setTranslation(absoluteSkeletonTranslation);
                _myAvatar.getHead().getFaceModel().setTranslation(absoluteFaceTranslation);
            } else {
                displaySide(_mirrorCamera, true);
            }
            glPopMatrix();

            _rearMirrorTools->render(false);

            // reset Viewport and projection matrix
            glViewport(0, 0, _glWidget->width(), _glWidget->height());
            glDisable(GL_SCISSOR_TEST);
            updateProjectionMatrix(_myCamera, updateViewFrustum);
        } else if (Menu::getInstance()->isOptionChecked(MenuOption::FullscreenMirror)) {
            _rearMirrorTools->render(true);
        }

        displayOverlay();
    }

    _frameCount++;
}

void Application::resetCamerasOnResizeGL(Camera& camera, int width, int height) {
    if (OculusManager::isConnected()) {
        OculusManager::configureCamera(camera, width, height);
    } else if (TV3DManager::isConnected()) {
        TV3DManager::configureCamera(camera, width, height);
    } else {
        camera.setAspectRatio((float)width / height);
        camera.setFieldOfView(Menu::getInstance()->getFieldOfView());
    }
}

void Application::resizeGL(int width, int height) {
    resetCamerasOnResizeGL(_viewFrustumOffsetCamera, width, height);
    resetCamerasOnResizeGL(_myCamera, width, height);

    glViewport(0, 0, width, height); // shouldn't this account for the menu???

    updateProjectionMatrix();
    glLoadIdentity();
}

void Application::updateProjectionMatrix() {
    updateProjectionMatrix(_myCamera);
}

void Application::updateProjectionMatrix(Camera& camera, bool updateViewFrustum) {
    glMatrixMode(GL_PROJECTION);
    glLoadIdentity();

    float left, right, bottom, top, nearVal, farVal;
    glm::vec4 nearClipPlane, farClipPlane;

    // Tell our viewFrustum about this change, using the application camera
    if (updateViewFrustum) {
        loadViewFrustum(camera, _viewFrustum);
        computeOffAxisFrustum(left, right, bottom, top, nearVal, farVal, nearClipPlane, farClipPlane);

        // If we're in Display Frustum mode, then we want to use the slightly adjust near/far clip values of the
        // _viewFrustumOffsetCamera, so that we can see more of the application content in the application's frustum
        if (Menu::getInstance()->isOptionChecked(MenuOption::DisplayFrustum)) {
            nearVal = _viewFrustumOffsetCamera.getNearClip();
            farVal = _viewFrustumOffsetCamera.getFarClip();
        }
    } else {
        ViewFrustum tempViewFrustum;
        loadViewFrustum(camera, tempViewFrustum);
        tempViewFrustum.computeOffAxisFrustum(left, right, bottom, top, nearVal, farVal, nearClipPlane, farClipPlane);
    }
    glFrustum(left, right, bottom, top, nearVal, farVal);

    glMatrixMode(GL_MODELVIEW);
}

void Application::resetProfile(const QString& username) {
    // call the destructor on the old profile and construct a new one
    (&_profile)->~Profile();
    new (&_profile) Profile(username);
    updateWindowTitle();
}

void Application::controlledBroadcastToNodes(unsigned char* broadcastData, size_t dataBytes,
                                             const char* nodeTypes, int numNodeTypes) {
    Application* self = getInstance();
    for (int i = 0; i < numNodeTypes; ++i) {

        // Intercept data to voxel server when voxels are disabled
        if (nodeTypes[i] == NODE_TYPE_VOXEL_SERVER && !Menu::getInstance()->isOptionChecked(MenuOption::Voxels)) {
            continue;
        }

        // Perform the broadcast for one type
        int nReceivingNodes = NodeList::getInstance()->broadcastToNodes(broadcastData, dataBytes, & nodeTypes[i], 1);

        // Feed number of bytes to corresponding channel of the bandwidth meter, if any (done otherwise)
        BandwidthMeter::ChannelIndex channel;
        switch (nodeTypes[i]) {
            case NODE_TYPE_AGENT:
            case NODE_TYPE_AVATAR_MIXER:
                channel = BandwidthMeter::AVATARS;
                break;
            case NODE_TYPE_VOXEL_SERVER:
                channel = BandwidthMeter::VOXELS;
                break;
            default:
                continue;
        }
        self->_bandwidthMeter.outputStream(channel).updateValue(nReceivingNodes * dataBytes);
    }
}

void Application::keyPressEvent(QKeyEvent* event) {
    if (activeWindow() == _window) {
        if (_chatEntryOn) {
            if (_chatEntry.keyPressEvent(event)) {
                _myAvatar.setKeyState(event->key() == Qt::Key_Backspace || event->key() == Qt::Key_Delete ?
                                      DELETE_KEY_DOWN : INSERT_KEY_DOWN);
                _myAvatar.setChatMessage(string(_chatEntry.getContents().size(), SOLID_BLOCK_CHAR));

            } else {
                _myAvatar.setChatMessage(_chatEntry.getContents());
                _chatEntry.clear();
                _chatEntryOn = false;
                setMenuShortcutsEnabled(true);
            }
            return;
        }

        bool isShifted = event->modifiers().testFlag(Qt::ShiftModifier);
        bool isMeta = event->modifiers().testFlag(Qt::ControlModifier);
        switch (event->key()) {
            case Qt::Key_N:
                shootParticle();
                break;
            case Qt::Key_Shift:
                if (Menu::getInstance()->isOptionChecked(MenuOption::VoxelSelectMode)) {
                    _pasteMode = true;
                }
                break;
            case Qt::Key_BracketLeft:
            case Qt::Key_BracketRight:
            case Qt::Key_BraceLeft:
            case Qt::Key_BraceRight:
            case Qt::Key_ParenLeft:
            case Qt::Key_ParenRight:
            case Qt::Key_Less:
            case Qt::Key_Greater:
            case Qt::Key_Comma:
            case Qt::Key_Period:
                Menu::getInstance()->handleViewFrustumOffsetKeyModifier(event->key());
                break;
            case Qt::Key_Apostrophe:
                _audioScope.inputPaused = !_audioScope.inputPaused;
                break;
            case Qt::Key_L:
                if (isShifted) {
                    Menu::getInstance()->triggerOption(MenuOption::LodTools);
                } else if (isMeta) {
                    Menu::getInstance()->triggerOption(MenuOption::Log);
                }
                break;

            case Qt::Key_E:
                if (_nudgeStarted) {
                    _nudgeGuidePosition.y += _mouseVoxel.s;
                } else {
                   if (!_myAvatar.getDriveKeys(UP)) {
                        _myAvatar.jump();
                    }
                    _myAvatar.setDriveKeys(UP, 1);
                }
                break;

            case Qt::Key_Asterisk:
                Menu::getInstance()->triggerOption(MenuOption::Stars);
                break;

            case Qt::Key_C:
                if (_nudgeStarted) {
                    _nudgeGuidePosition.y -= _mouseVoxel.s;
                } else {
                    _myAvatar.setDriveKeys(DOWN, 1);
                }
                break;

            case Qt::Key_W:
                if (_nudgeStarted) {
                    if (_lookingAlongX) {
                        if (_lookingAwayFromOrigin) {
                            _nudgeGuidePosition.x += _mouseVoxel.s;
                        } else {
                            _nudgeGuidePosition.x -= _mouseVoxel.s;
                        }
                    } else {
                        if (_lookingAwayFromOrigin) {
                            _nudgeGuidePosition.z += _mouseVoxel.s;
                        } else {
                            _nudgeGuidePosition.z -= _mouseVoxel.s;
                        }
                    }
                } else {
                    _myAvatar.setDriveKeys(FWD, 1);
                }
                break;

            case Qt::Key_S:
                if (isShifted && !isMeta)  {
                    _voxels.collectStatsForTreesAndVBOs();
                } else if (isShifted && isMeta)  {
                    Menu::getInstance()->triggerOption(MenuOption::SuppressShortTimings);
                } else if (_nudgeStarted) {
                    if (_lookingAlongX) {
                        if (_lookingAwayFromOrigin) {
                            _nudgeGuidePosition.x -= _mouseVoxel.s;
                        } else {
                            _nudgeGuidePosition.x += _mouseVoxel.s;
                        }
                    } else {
                        if (_lookingAwayFromOrigin) {
                            _nudgeGuidePosition.z -= _mouseVoxel.s;
                        } else {
                            _nudgeGuidePosition.z += _mouseVoxel.s;
                        }
                    }
                } else {
                    _myAvatar.setDriveKeys(BACK, 1);
                }
                break;

            case Qt::Key_Space:
                resetSensors();
                break;

            case Qt::Key_G:
                if (isShifted) {
                    Menu::getInstance()->triggerOption(MenuOption::Gravity);
                } else {
                    Menu::getInstance()->triggerOption(MenuOption::VoxelGetColorMode);
                }
                break;

            case Qt::Key_A:
                if (isShifted) {
                    Menu::getInstance()->triggerOption(MenuOption::Atmosphere);
                } else if (_nudgeStarted) {
                    if (_lookingAlongX) {
                        if (_lookingAwayFromOrigin) {
                            _nudgeGuidePosition.z -= _mouseVoxel.s;
                        } else {
                            _nudgeGuidePosition.z += _mouseVoxel.s;
                        }
                    } else {
                        if (_lookingAwayFromOrigin) {
                            _nudgeGuidePosition.x += _mouseVoxel.s;
                        } else {
                            _nudgeGuidePosition.x -= _mouseVoxel.s;
                        }
                    }
                } else {
                    _myAvatar.setDriveKeys(ROT_LEFT, 1);
                }
                break;

            case Qt::Key_D:
                if (_nudgeStarted) {
                    if (_lookingAlongX) {
                        if (_lookingAwayFromOrigin) {
                            _nudgeGuidePosition.z += _mouseVoxel.s;
                        } else {
                            _nudgeGuidePosition.z -= _mouseVoxel.s;
                        }
                    } else {
                        if (_lookingAwayFromOrigin) {
                            _nudgeGuidePosition.x -= _mouseVoxel.s;
                        } else {
                            _nudgeGuidePosition.x += _mouseVoxel.s;
                        }
                    }
                } else {
                    _myAvatar.setDriveKeys(ROT_RIGHT, 1);
                }
                break;

            case Qt::Key_Return:
            case Qt::Key_Enter:
                if (_nudgeStarted) {
                    nudgeVoxels();
                } else {
                    _chatEntryOn = true;
                    _myAvatar.setKeyState(NO_KEY_DOWN);
                    _myAvatar.setChatMessage(string());
                    setMenuShortcutsEnabled(false);
                }
                break;

            case Qt::Key_Up:
                if (_nudgeStarted && !isShifted) {
                    if (_lookingAlongX) {
                        if (_lookingAwayFromOrigin) {
                            _nudgeGuidePosition.x += _mouseVoxel.s;
                        } else {
                            _nudgeGuidePosition.x -= _mouseVoxel.s;
                        }
                    } else {
                        if (_lookingAwayFromOrigin) {
                            _nudgeGuidePosition.z += _mouseVoxel.s;
                        } else {
                            _nudgeGuidePosition.z -= _mouseVoxel.s;
                        }
                    }
                } else if (_nudgeStarted && isShifted) {
                    _nudgeGuidePosition.y += _mouseVoxel.s;
                } else {
                    _myAvatar.setDriveKeys(isShifted ? UP : FWD, 1);
                }
                break;

            case Qt::Key_Down:
                if (_nudgeStarted && !isShifted) {
                    if (_lookingAlongX) {
                        if (_lookingAwayFromOrigin) {
                            _nudgeGuidePosition.x -= _mouseVoxel.s;
                        } else {
                            _nudgeGuidePosition.x += _mouseVoxel.s;
                        }
                    } else {
                        if (_lookingAwayFromOrigin) {
                            _nudgeGuidePosition.z -= _mouseVoxel.s;
                        } else {
                            _nudgeGuidePosition.z += _mouseVoxel.s;
                        }
                    }
                } else if (_nudgeStarted && isShifted) {
                    _nudgeGuidePosition.y -= _mouseVoxel.s;
                } else {
                    _myAvatar.setDriveKeys(isShifted ? DOWN : BACK, 1);
                }
                break;

            case Qt::Key_Left:
                if (_nudgeStarted) {
                    if (_lookingAlongX) {
                        if (_lookingAwayFromOrigin) {
                            _nudgeGuidePosition.z -= _mouseVoxel.s;
                        } else {
                            _nudgeGuidePosition.z += _mouseVoxel.s;
                        }
                    } else {
                        if (_lookingAwayFromOrigin) {
                            _nudgeGuidePosition.x += _mouseVoxel.s;
                        } else {
                            _nudgeGuidePosition.x -= _mouseVoxel.s;
                        }
                    }
                } else {
                    _myAvatar.setDriveKeys(isShifted ? LEFT : ROT_LEFT, 1);
                }
                break;

            case Qt::Key_Right:
                if (_nudgeStarted) {
                    if (_lookingAlongX) {
                        if (_lookingAwayFromOrigin) {
                            _nudgeGuidePosition.z += _mouseVoxel.s;
                        } else {
                            _nudgeGuidePosition.z -= _mouseVoxel.s;
                        }
                    } else {
                        if (_lookingAwayFromOrigin) {
                            _nudgeGuidePosition.x -= _mouseVoxel.s;
                        } else {
                            _nudgeGuidePosition.x += _mouseVoxel.s;
                        }
                    }
                } else {
                    _myAvatar.setDriveKeys(isShifted ? RIGHT : ROT_RIGHT, 1);
                }
                break;

            case Qt::Key_I:
                if (isShifted) {
                    _myCamera.setEyeOffsetOrientation(glm::normalize(
                                                                     glm::quat(glm::vec3(0.002f, 0, 0)) * _myCamera.getEyeOffsetOrientation()));
                } else {
                    _myCamera.setEyeOffsetPosition(_myCamera.getEyeOffsetPosition() + glm::vec3(0, 0.001, 0));
                }
                updateProjectionMatrix();
                break;

            case Qt::Key_K:
                if (isShifted) {
                    _myCamera.setEyeOffsetOrientation(glm::normalize(
                                                                     glm::quat(glm::vec3(-0.002f, 0, 0)) * _myCamera.getEyeOffsetOrientation()));
                } else {
                    _myCamera.setEyeOffsetPosition(_myCamera.getEyeOffsetPosition() + glm::vec3(0, -0.001, 0));
                }
                updateProjectionMatrix();
                break;

            case Qt::Key_J:
                if (isShifted) {
                    _viewFrustum.setFocalLength(_viewFrustum.getFocalLength() - 0.1f);
                    if (TV3DManager::isConnected()) {
                        TV3DManager::configureCamera(_myCamera, _glWidget->width(),_glWidget->height());
                    }
                } else {
                    _myCamera.setEyeOffsetPosition(_myCamera.getEyeOffsetPosition() + glm::vec3(-0.001, 0, 0));
                }
                updateProjectionMatrix();
                break;

            case Qt::Key_M:
                if (isShifted) {
                    _viewFrustum.setFocalLength(_viewFrustum.getFocalLength() + 0.1f);
                    if (TV3DManager::isConnected()) {
                        TV3DManager::configureCamera(_myCamera, _glWidget->width(),_glWidget->height());
                    }

                } else {
                    _myCamera.setEyeOffsetPosition(_myCamera.getEyeOffsetPosition() + glm::vec3(0.001, 0, 0));
                }
                updateProjectionMatrix();
                break;

            case Qt::Key_U:
                if (isShifted) {
                    _myCamera.setEyeOffsetOrientation(glm::normalize(
                                                                     glm::quat(glm::vec3(0, 0, -0.002f)) * _myCamera.getEyeOffsetOrientation()));
                } else {
                    _myCamera.setEyeOffsetPosition(_myCamera.getEyeOffsetPosition() + glm::vec3(0, 0, -0.001));
                }
                updateProjectionMatrix();
                break;

            case Qt::Key_Y:
                if (isShifted) {
                    _myCamera.setEyeOffsetOrientation(glm::normalize(
                                                                     glm::quat(glm::vec3(0, 0, 0.002f)) * _myCamera.getEyeOffsetOrientation()));
                } else {
                    _myCamera.setEyeOffsetPosition(_myCamera.getEyeOffsetPosition() + glm::vec3(0, 0, 0.001));
                }
                updateProjectionMatrix();
                break;
            case Qt::Key_H:
                if (isShifted) {
                    Menu::getInstance()->triggerOption(MenuOption::Mirror);
                } else {
                    Menu::getInstance()->triggerOption(MenuOption::FullscreenMirror);
                }
                break;
            case Qt::Key_F:
                if (isShifted)  {
                    Menu::getInstance()->triggerOption(MenuOption::DisplayFrustum);
                }
                break;
            case Qt::Key_V:
                if (isShifted) {
                    Menu::getInstance()->triggerOption(MenuOption::Voxels);
                } else {
                    Menu::getInstance()->triggerOption(MenuOption::VoxelAddMode);
                    _nudgeStarted = false;
                }
                break;
            case Qt::Key_P:
                 Menu::getInstance()->triggerOption(MenuOption::FirstPerson);
                 break;
            case Qt::Key_R:
                if (isShifted)  {
                    Menu::getInstance()->triggerOption(MenuOption::FrustumRenderMode);
                } else {
                    Menu::getInstance()->triggerOption(MenuOption::VoxelDeleteMode);
                    _nudgeStarted = false;
                }
                break;
            case Qt::Key_B:
                Menu::getInstance()->triggerOption(MenuOption::VoxelColorMode);
                _nudgeStarted = false;
                break;
            case Qt::Key_O:
                Menu::getInstance()->triggerOption(MenuOption::VoxelSelectMode);
                _nudgeStarted = false;
                break;
            case Qt::Key_Slash:
                Menu::getInstance()->triggerOption(MenuOption::Stats);
                break;
            case Qt::Key_Backspace:
            case Qt::Key_Delete:
                if (Menu::getInstance()->isOptionChecked(MenuOption::VoxelDeleteMode) ||
                    Menu::getInstance()->isOptionChecked(MenuOption::VoxelSelectMode)) {
                    deleteVoxelUnderCursor();
                }
                break;
            case Qt::Key_Plus:
                _myAvatar.increaseSize();
                break;
            case Qt::Key_Minus:
                _myAvatar.decreaseSize();
                break;
            case Qt::Key_Equal:
                _myAvatar.resetSize();
                break;

            case Qt::Key_1:
            case Qt::Key_2:
            case Qt::Key_3:
            case Qt::Key_4:
            case Qt::Key_5:
            case Qt::Key_6:
            case Qt::Key_7:
            case Qt::Key_8:
                _swatch.handleEvent(event->key(), Menu::getInstance()->isOptionChecked(MenuOption::VoxelGetColorMode));
                break;
            case Qt::Key_At:
                Menu::getInstance()->goToUser();
                break;
            default:
                event->ignore();
                break;
        }
    }
}

void Application::keyReleaseEvent(QKeyEvent* event) {
    if (activeWindow() == _window) {
        if (_chatEntryOn) {
            _myAvatar.setKeyState(NO_KEY_DOWN);
            return;
        }

        switch (event->key()) {
            case Qt::Key_Shift:
                _pasteMode = false;
                break;
            case Qt::Key_E:
                _myAvatar.setDriveKeys(UP, 0);
                break;

            case Qt::Key_C:
                _myAvatar.setDriveKeys(DOWN, 0);
                break;

            case Qt::Key_W:
                _myAvatar.setDriveKeys(FWD, 0);
                break;

            case Qt::Key_S:
                _myAvatar.setDriveKeys(BACK, 0);
                break;

            case Qt::Key_A:
                _myAvatar.setDriveKeys(ROT_LEFT, 0);
                break;

            case Qt::Key_D:
                _myAvatar.setDriveKeys(ROT_RIGHT, 0);
                break;

            case Qt::Key_Up:
                _myAvatar.setDriveKeys(FWD, 0);
                _myAvatar.setDriveKeys(UP, 0);
                break;

            case Qt::Key_Down:
                _myAvatar.setDriveKeys(BACK, 0);
                _myAvatar.setDriveKeys(DOWN, 0);
                break;

            case Qt::Key_Left:
                _myAvatar.setDriveKeys(LEFT, 0);
                _myAvatar.setDriveKeys(ROT_LEFT, 0);
                break;

            case Qt::Key_Right:
                _myAvatar.setDriveKeys(RIGHT, 0);
                _myAvatar.setDriveKeys(ROT_RIGHT, 0);
                break;

            default:
                event->ignore();
                break;
        }
    }
}

void Application::mouseMoveEvent(QMouseEvent* event) {
    _lastMouseMove = usecTimestampNow();
    if (_mouseHidden) {
        getGLWidget()->setCursor(Qt::ArrowCursor);
        _mouseHidden = false;
        _seenMouseMove = true;
    }

    if (activeWindow() == _window) {
        int deltaX = event->x() - _mouseX;
        int deltaY = event->y() - _mouseY;

        _mouseX = event->x();
        _mouseY = event->y();

        // orbit behavior
        if (_mousePressed && !Menu::getInstance()->isVoxelModeActionChecked()) {
            if (_lookatTargetAvatar) {
                _myAvatar.orbit(_lookatTargetAvatar->getPosition(), deltaX, deltaY);
                return;
            }
            if (_isHoverVoxel) {
                _myAvatar.orbit(getMouseVoxelWorldCoordinates(_hoverVoxel), deltaX, deltaY);
                return;
            }
        }

        // detect drag
        glm::vec3 mouseVoxelPos(_mouseVoxel.x, _mouseVoxel.y, _mouseVoxel.z);
        if (!_justEditedVoxel && mouseVoxelPos != _lastMouseVoxelPos) {
            if (event->buttons().testFlag(Qt::LeftButton)) {
                maybeEditVoxelUnderCursor();

            } else if (event->buttons().testFlag(Qt::RightButton) && Menu::getInstance()->isVoxelModeActionChecked()) {
                deleteVoxelUnderCursor();
            }
        }

        _pieMenu.mouseMoveEvent(_mouseX, _mouseY);
    }
}

const bool MAKE_SOUND_ON_VOXEL_HOVER = false;
const bool MAKE_SOUND_ON_VOXEL_CLICK = true;
const float HOVER_VOXEL_FREQUENCY = 7040.f;
const float HOVER_VOXEL_DECAY = 0.999f;

void Application::mousePressEvent(QMouseEvent* event) {
    if (activeWindow() == _window) {
        if (event->button() == Qt::LeftButton) {
            _mouseX = event->x();
            _mouseY = event->y();
            _mouseDragStartedX = _mouseX;
            _mouseDragStartedY = _mouseY;
            _mouseVoxelDragging = _mouseVoxel;
            _mousePressed = true;

            maybeEditVoxelUnderCursor();

            if (_audio.mousePressEvent(_mouseX, _mouseY)) {
                // stop propagation
                return;
            }

            if (_rearMirrorTools->mousePressEvent(_mouseX, _mouseY)) {
                // stop propagation
                return;
            }

            if (!_palette.isActive() && (!_isHoverVoxel || _lookatTargetAvatar)) {
                // disable for now
                // _pieMenu.mousePressEvent(_mouseX, _mouseY);
            }

            if (Menu::getInstance()->isOptionChecked(MenuOption::VoxelSelectMode) && _pasteMode) {
                pasteVoxels();
            }

            if (MAKE_SOUND_ON_VOXEL_CLICK && _isHoverVoxel && !_isHoverVoxelSounding) {
                _hoverVoxelOriginalColor[0] = _hoverVoxel.red;
                _hoverVoxelOriginalColor[1] = _hoverVoxel.green;
                _hoverVoxelOriginalColor[2] = _hoverVoxel.blue;
                _hoverVoxelOriginalColor[3] = 1;
                const float RED_CLICK_FREQUENCY = 1000.f;
                const float GREEN_CLICK_FREQUENCY = 1250.f;
                const float BLUE_CLICK_FREQUENCY = 1330.f;
                const float MIDDLE_A_FREQUENCY = 440.f;
                float frequency = MIDDLE_A_FREQUENCY +
                    (_hoverVoxel.red / 255.f * RED_CLICK_FREQUENCY +
                    _hoverVoxel.green / 255.f * GREEN_CLICK_FREQUENCY +
                    _hoverVoxel.blue / 255.f * BLUE_CLICK_FREQUENCY) / 3.f;

                _audio.startCollisionSound(1.0, frequency, 0.0, HOVER_VOXEL_DECAY, false);
                _isHoverVoxelSounding = true;

                const float PERCENTAGE_TO_MOVE_TOWARD = 0.90f;
                glm::vec3 newTarget = getMouseVoxelWorldCoordinates(_hoverVoxel);
                glm::vec3 myPosition = _myAvatar.getPosition();

                // If there is not an action tool set (add, delete, color), move to this voxel
                if (Menu::getInstance()->isOptionChecked(MenuOption::ClickToFly) &&
                     !(Menu::getInstance()->isOptionChecked(MenuOption::VoxelAddMode) ||
                     Menu::getInstance()->isOptionChecked(MenuOption::VoxelDeleteMode) ||
                     Menu::getInstance()->isOptionChecked(MenuOption::VoxelColorMode))) {
                    _myAvatar.setMoveTarget(myPosition + (newTarget - myPosition) * PERCENTAGE_TO_MOVE_TOWARD);
                }
            }

        } else if (event->button() == Qt::RightButton && Menu::getInstance()->isVoxelModeActionChecked()) {
            deleteVoxelUnderCursor();
        }
    }
}

void Application::mouseReleaseEvent(QMouseEvent* event) {
    if (activeWindow() == _window) {
        if (event->button() == Qt::LeftButton) {
            _mouseX = event->x();
            _mouseY = event->y();
            _mousePressed = false;
            checkBandwidthMeterClick();

            _pieMenu.mouseReleaseEvent(_mouseX, _mouseY);
        }
    }
}

void Application::touchUpdateEvent(QTouchEvent* event) {
    bool validTouch = false;
    if (activeWindow() == _window) {
        const QList<QTouchEvent::TouchPoint>& tPoints = event->touchPoints();
        _touchAvgX = 0.0f;
        _touchAvgY = 0.0f;
        int numTouches = tPoints.count();
        if (numTouches > 1) {
            for (int i = 0; i < numTouches; ++i) {
                _touchAvgX += tPoints[i].pos().x();
                _touchAvgY += tPoints[i].pos().y();
            }
            _touchAvgX /= (float)(numTouches);
            _touchAvgY /= (float)(numTouches);
            validTouch = true;
        }
    }
    if (!_isTouchPressed) {
        _touchDragStartedAvgX = _touchAvgX;
        _touchDragStartedAvgY = _touchAvgY;
    }
    _isTouchPressed = validTouch;
}

void Application::touchBeginEvent(QTouchEvent* event) {
    touchUpdateEvent(event);
    _lastTouchAvgX = _touchAvgX;
    _lastTouchAvgY = _touchAvgY;
}

void Application::touchEndEvent(QTouchEvent* event) {
    _touchDragStartedAvgX = _touchAvgX;
    _touchDragStartedAvgY = _touchAvgY;
    _isTouchPressed = false;
}

const bool USE_MOUSEWHEEL = false;
void Application::wheelEvent(QWheelEvent* event) {
    //  Wheel Events disabled for now because they are also activated by touch look pitch up/down.
    if (USE_MOUSEWHEEL && (activeWindow() == _window)) {
        if (!Menu::getInstance()->isVoxelModeActionChecked()) {
            event->ignore();
            return;
        }
        if (event->delta() > 0) {
            increaseVoxelSize();
        } else {
            decreaseVoxelSize();
        }
    }
}

void Application::sendPingPackets() {

    const char nodesToPing[] = {NODE_TYPE_VOXEL_SERVER, NODE_TYPE_PARTICLE_SERVER,
        NODE_TYPE_AUDIO_MIXER, NODE_TYPE_AVATAR_MIXER, NODE_TYPE_METAVOXEL_SERVER};

    unsigned char pingPacket[MAX_PACKET_SIZE];
    int length = NodeList::getInstance()->fillPingPacket(pingPacket);

    getInstance()->controlledBroadcastToNodes(pingPacket, length,
                                              nodesToPing, sizeof(nodesToPing));
}

void Application::sendAvatarFaceVideoMessage(int frameCount, const QByteArray& data) {
    unsigned char packet[MAX_PACKET_SIZE];
    unsigned char* packetPosition = packet;

    packetPosition += populateTypeAndVersion(packetPosition, PACKET_TYPE_AVATAR_FACE_VIDEO);

    QByteArray rfcUUID = NodeList::getInstance()->getOwnerUUID().toRfc4122();
    memcpy(packetPosition, rfcUUID.constData(), rfcUUID.size());
    packetPosition += rfcUUID.size();

    *(uint32_t*)packetPosition = frameCount;
    packetPosition += sizeof(uint32_t);

    *(uint32_t*)packetPosition = data.size();
    packetPosition += sizeof(uint32_t);

    uint32_t* offsetPosition = (uint32_t*)packetPosition;
    packetPosition += sizeof(uint32_t);

    int headerSize = packetPosition - packet;

    // break the data up into submessages of the maximum size (at least one, for zero-length packets)
    *offsetPosition = 0;
    do {
        int payloadSize = min(data.size() - (int)*offsetPosition, MAX_PACKET_SIZE - headerSize);
        memcpy(packetPosition, data.constData() + *offsetPosition, payloadSize);
        getInstance()->controlledBroadcastToNodes(packet, headerSize + payloadSize, &NODE_TYPE_AVATAR_MIXER, 1);
        *offsetPosition += payloadSize;

    } while (*offsetPosition < (uint32_t)data.size());
}

//  Every second, check the frame rates and other stuff
void Application::timer() {
    gettimeofday(&_timerEnd, NULL);

    if (Menu::getInstance()->isOptionChecked(MenuOption::TestPing)) {
        sendPingPackets();
    }

    _fps = (float)_frameCount / ((float)diffclock(&_timerStart, &_timerEnd) / 1000.f);
    _packetsPerSecond = (float)_packetCount / ((float)diffclock(&_timerStart, &_timerEnd) / 1000.f);
    _bytesPerSecond = (float)_bytesCount / ((float)diffclock(&_timerStart, &_timerEnd) / 1000.f);
    _frameCount = 0;
    _packetCount = 0;
    _bytesCount = 0;

    gettimeofday(&_timerStart, NULL);

    // ask the node list to check in with the domain server
    NodeList::getInstance()->sendDomainServerCheckIn();

    // give the MyAvatar object position, orientation to the Profile so it can propagate to the data-server
    _profile.updatePosition(_myAvatar.getPosition());
    _profile.updateOrientation(_myAvatar.getOrientation());
}

static glm::vec3 getFaceVector(BoxFace face) {
    switch (face) {
        case MIN_X_FACE:
            return glm::vec3(-1, 0, 0);

        case MAX_X_FACE:
            return glm::vec3(1, 0, 0);

        case MIN_Y_FACE:
            return glm::vec3(0, -1, 0);

        case MAX_Y_FACE:
            return glm::vec3(0, 1, 0);

        case MIN_Z_FACE:
            return glm::vec3(0, 0, -1);

		default: // quiet windows warnings
        case MAX_Z_FACE:
            return glm::vec3(0, 0, 1);
    }
}

void Application::idle() {
    // Normally we check PipelineWarnings, but since idle will often take more than 10ms we only show these idle timing
    // details if we're in ExtraDebugging mode. However, the ::update() and it's subcomponents will show their timing
    // details normally.
    bool showWarnings = getLogger()->extraDebugging();
    PerformanceWarning warn(showWarnings, "Application::idle()");

    timeval check;
    gettimeofday(&check, NULL);

    //  Only run simulation code if more than IDLE_SIMULATE_MSECS have passed since last time we ran

    double timeSinceLastUpdate = diffclock(&_lastTimeUpdated, &check);
    if (timeSinceLastUpdate > IDLE_SIMULATE_MSECS) {
        {
            PerformanceWarning warn(showWarnings, "Application::idle()... update()");
            const float BIGGEST_DELTA_TIME_SECS = 0.25f;
            update(glm::clamp((float)timeSinceLastUpdate / 1000.f, 0.f, BIGGEST_DELTA_TIME_SECS));
        }
        {
            PerformanceWarning warn(showWarnings, "Application::idle()... updateGL()");
            _glWidget->updateGL();
        }
        {
            PerformanceWarning warn(showWarnings, "Application::idle()... rest of it");
            _lastTimeUpdated = check;
            _idleLoopStdev.addValue(timeSinceLastUpdate);

            //  Record standard deviation and reset counter if needed
            const int STDEV_SAMPLES = 500;
            if (_idleLoopStdev.getSamples() > STDEV_SAMPLES) {
                _idleLoopMeasuredJitter = _idleLoopStdev.getStDev();
                _idleLoopStdev.reset();
            }

            // After finishing all of the above work, restart the idle timer, allowing 2ms to process events.
            idleTimer->start(2);
        }
    }
}
void Application::terminate() {
    // Close serial port
    // close(serial_fd);

    Menu::getInstance()->saveSettings();
    _rearMirrorTools->saveSettings(_settings);
    _settings->sync();

    // let the avatar mixer know we're out
    NodeList::getInstance()->sendKillNode(&NODE_TYPE_AVATAR_MIXER, 1);

    printf("");
    _voxelProcessor.terminate();
    _voxelHideShowThread.terminate();
    _voxelEditSender.terminate();
    _particleEditSender.terminate();
    if (_persistThread) {
        _persistThread->terminate();
        _persistThread = NULL;
    }
}

static Avatar* processAvatarMessageHeader(unsigned char*& packetData, size_t& dataBytes) {
    // record the packet for stats-tracking
    Application::getInstance()->getBandwidthMeter()->inputStream(BandwidthMeter::AVATARS).updateValue(dataBytes);
    SharedNodePointer avatarMixerNode = NodeList::getInstance()->soloNodeOfType(NODE_TYPE_AVATAR_MIXER);
    if (avatarMixerNode) {
        avatarMixerNode->recordBytesReceived(dataBytes);
    }

    // skip the header
    int numBytesPacketHeader = numBytesForPacketHeader(packetData);
    packetData += numBytesPacketHeader;
    dataBytes -= numBytesPacketHeader;

    // read the node id
    QUuid nodeUUID = QUuid::fromRfc4122(QByteArray((char*) packetData, NUM_BYTES_RFC4122_UUID));

    packetData += NUM_BYTES_RFC4122_UUID;
    dataBytes -= NUM_BYTES_RFC4122_UUID;

    // make sure the node exists
    SharedNodePointer node = NodeList::getInstance()->nodeWithUUID(nodeUUID);
    if (!node || !node->getLinkedData()) {
        return NULL;
    }
    Avatar* avatar = static_cast<Avatar*>(node->getLinkedData());
    return avatar->isInitialized() ? avatar : NULL;
}

void Application::processAvatarURLsMessage(unsigned char* packetData, size_t dataBytes) {
    Avatar* avatar = processAvatarMessageHeader(packetData, dataBytes);
    if (!avatar) {
        return;
    }
    //  PER Note: message is no longer processed but used to trigger
    //  Dataserver lookup - redesign this to instantly ask the
    //  dataserver on first receipt of other avatar UUID, and also
    //  don't ask over and over again.   Instead use this message to
    //  Tell the other avatars that your dataserver data has
    //  changed.

    //QDataStream in(QByteArray((char*)packetData, dataBytes));
    //QUrl voxelURL;
    //in >> voxelURL;

    // use this timing to as the data-server for an updated mesh for this avatar (if we have UUID)
    DataServerClient::getValuesForKeysAndUUID(QStringList() << DataServerKey::FaceMeshURL << DataServerKey::SkeletonURL,
        avatar->getUUID());
}

void Application::processAvatarFaceVideoMessage(unsigned char* packetData, size_t dataBytes) {
    Avatar* avatar = processAvatarMessageHeader(packetData, dataBytes);
    if (!avatar) {
        return;
    }
    avatar->getHead().getVideoFace().processVideoMessage(packetData, dataBytes);
}

void Application::checkBandwidthMeterClick() {
    // ... to be called upon button release

    if (Menu::getInstance()->isOptionChecked(MenuOption::Bandwidth) &&
        glm::compMax(glm::abs(glm::ivec2(_mouseX - _mouseDragStartedX, _mouseY - _mouseDragStartedY)))
            <= BANDWIDTH_METER_CLICK_MAX_DRAG_LENGTH
            && _bandwidthMeter.isWithinArea(_mouseX, _mouseY, _glWidget->width(), _glWidget->height())) {

        // The bandwidth meter is visible, the click didn't get dragged too far and
        // we actually hit the bandwidth meter
        Menu::getInstance()->bandwidthDetails();
    }
}

void Application::setFullscreen(bool fullscreen) {
    _window->setWindowState(fullscreen ? (_window->windowState() | Qt::WindowFullScreen) :
        (_window->windowState() & ~Qt::WindowFullScreen));
}

void Application::setRenderVoxels(bool voxelRender) {
    _voxelEditSender.setShouldSend(voxelRender);
    if (!voxelRender) {
        doKillLocalVoxels();
    }
}

void Application::doKillLocalVoxels() {
    _wantToKillLocalVoxels = true;
}

void Application::removeVoxel(glm::vec3 position,
                              float scale) {
    VoxelDetail voxel;
    voxel.x = position.x / TREE_SCALE;
    voxel.y = position.y / TREE_SCALE;
    voxel.z = position.z / TREE_SCALE;
    voxel.s = scale / TREE_SCALE;
    _voxelEditSender.sendVoxelEditMessage(PACKET_TYPE_VOXEL_ERASE, voxel);

    // delete it locally to see the effect immediately (and in case no voxel server is present)
    _voxels.deleteVoxelAt(voxel.x, voxel.y, voxel.z, voxel.s);
}

void Application::shootParticle() {

    glm::vec3 position  = _viewFrustum.getPosition();
    glm::vec3 direction = _viewFrustum.getDirection();
    const float LINEAR_VELOCITY = 5.f;
    glm::vec3 lookingAt = position + (direction * LINEAR_VELOCITY);

    const float radius = 0.125 / TREE_SCALE;
    xColor color = { 0, 255, 255};
    glm::vec3 velocity = lookingAt - position;
    glm::vec3 gravity = DEFAULT_GRAVITY * 0.f;
    float damping = DEFAULT_DAMPING * 0.01f;
    QString script(
                 " function collisionWithVoxel(voxel) { "
                 "   print('collisionWithVoxel(voxel)... '); "
                 "   print('myID=' + Particle.getID() + '\\n'); "
                 "   var voxelColor = voxel.getColor();"
                 "   print('voxelColor=' + voxelColor.red + ', ' + voxelColor.green + ', ' + voxelColor.blue + '\\n'); "
                 "   var myColor = Particle.getColor();"
                 "   print('myColor=' + myColor.red + ', ' + myColor.green + ', ' + myColor.blue + '\\n'); "
                 "   Particle.setColor(voxelColor); "
                 "   var voxelAt = voxel.getPosition();"
                 "   var voxelScale = voxel.getScale();"
                 "   Voxels.queueVoxelDelete(voxelAt.x, voxelAt.y, voxelAt.z, voxelScale);  "
                 "   print('Voxels.queueVoxelDelete(' + voxelAt.x + ', ' + voxelAt.y + ', ' + voxelAt.z + ', ' + voxelScale + ')... \\n'); "
                 " } "
                 " Particle.collisionWithVoxel.connect(collisionWithVoxel); " );


    ParticleEditHandle* particleEditHandle = makeParticle(position / (float)TREE_SCALE, radius, color,
                                     velocity / (float)TREE_SCALE,  gravity, damping, NOT_IN_HAND, script);

    // If we wanted to be able to edit this particle after shooting, then we could store this value
    // and use it for editing later. But we don't care about that for "shooting" and therefore we just
    // clean up our memory now. deleting a ParticleEditHandle does not effect the underlying particle,
    // it just removes your ability to edit that particle later.
    delete particleEditHandle;
}

// Caller is responsible for managing this EditableParticle
ParticleEditHandle* Application::newParticleEditHandle(uint32_t id) {
    ParticleEditHandle* particleEditHandle = new ParticleEditHandle(&_particleEditSender, _particles.getTree(), id);
    return particleEditHandle;
}

// Caller is responsible for managing this EditableParticle
ParticleEditHandle* Application::makeParticle(glm::vec3 position, float radius, xColor color, glm::vec3 velocity,
            glm::vec3 gravity, float damping, bool inHand, QString updateScript) {

    ParticleEditHandle* particleEditHandle = newParticleEditHandle();
    particleEditHandle->createParticle(position, radius, color, velocity,  gravity, damping, inHand, updateScript);
    return particleEditHandle;
}


void Application::makeVoxel(glm::vec3 position,
                            float scale,
                            unsigned char red,
                            unsigned char green,
                            unsigned char blue,
                            bool isDestructive) {
    VoxelDetail voxel;
    voxel.x = position.x / TREE_SCALE;
    voxel.y = position.y / TREE_SCALE;
    voxel.z = position.z / TREE_SCALE;
    voxel.s = scale / TREE_SCALE;
    voxel.red = red;
    voxel.green = green;
    voxel.blue = blue;
    PACKET_TYPE message = isDestructive ? PACKET_TYPE_VOXEL_SET_DESTRUCTIVE : PACKET_TYPE_VOXEL_SET;
    _voxelEditSender.sendVoxelEditMessage(message, voxel);

    // create the voxel locally so it appears immediately

    _voxels.createVoxel(voxel.x, voxel.y, voxel.z, voxel.s,
                        voxel.red, voxel.green, voxel.blue,
                        isDestructive);
   }

glm::vec3 Application::getMouseVoxelWorldCoordinates(const VoxelDetail& mouseVoxel) {
    return glm::vec3((mouseVoxel.x + mouseVoxel.s / 2.f) * TREE_SCALE, (mouseVoxel.y + mouseVoxel.s / 2.f) * TREE_SCALE,
        (mouseVoxel.z + mouseVoxel.s / 2.f) * TREE_SCALE);
}

const float NUDGE_PRECISION_MIN = 1 / pow(2.0, 12.0);

void Application::decreaseVoxelSize() {
    if (_nudgeStarted) {
        if (_mouseVoxelScale >= NUDGE_PRECISION_MIN) {
            _mouseVoxelScale /= 2;
        }
    } else {
        _mouseVoxelScale /= 2;
    }
}

void Application::increaseVoxelSize() {
    if (_nudgeStarted) {
        if (_mouseVoxelScale < _nudgeVoxel.s) {
            _mouseVoxelScale *= 2;
        }
    } else {
        _mouseVoxelScale *= 2;
    }
}

const int MAXIMUM_EDIT_VOXEL_MESSAGE_SIZE = 1500;
struct SendVoxelsOperationArgs {
    const unsigned char*  newBaseOctCode;
};

bool Application::sendVoxelsOperation(OctreeElement* element, void* extraData) {
    VoxelTreeElement* voxel = (VoxelTreeElement*)element;
    SendVoxelsOperationArgs* args = (SendVoxelsOperationArgs*)extraData;
    if (voxel->isColored()) {
        const unsigned char* nodeOctalCode = voxel->getOctalCode();
        unsigned char* codeColorBuffer = NULL;
        int codeLength  = 0;
        int bytesInCode = 0;
        int codeAndColorLength;

        // If the newBase is NULL, then don't rebase
        if (args->newBaseOctCode) {
            codeColorBuffer = rebaseOctalCode(nodeOctalCode, args->newBaseOctCode, true);
            codeLength  = numberOfThreeBitSectionsInCode(codeColorBuffer);
            bytesInCode = bytesRequiredForCodeLength(codeLength);
            codeAndColorLength = bytesInCode + SIZE_OF_COLOR_DATA;
        } else {
            codeLength  = numberOfThreeBitSectionsInCode(nodeOctalCode);
            bytesInCode = bytesRequiredForCodeLength(codeLength);
            codeAndColorLength = bytesInCode + SIZE_OF_COLOR_DATA;
            codeColorBuffer = new unsigned char[codeAndColorLength];
            memcpy(codeColorBuffer, nodeOctalCode, bytesInCode);
        }

        // copy the colors over
        codeColorBuffer[bytesInCode + RED_INDEX] = voxel->getColor()[RED_INDEX];
        codeColorBuffer[bytesInCode + GREEN_INDEX] = voxel->getColor()[GREEN_INDEX];
        codeColorBuffer[bytesInCode + BLUE_INDEX] = voxel->getColor()[BLUE_INDEX];
        getInstance()->_voxelEditSender.queueVoxelEditMessage(PACKET_TYPE_VOXEL_SET_DESTRUCTIVE,
                codeColorBuffer, codeAndColorLength);

        delete[] codeColorBuffer;
    }
    return true; // keep going
}

void Application::exportVoxels() {
    QString desktopLocation = QStandardPaths::writableLocation(QStandardPaths::DesktopLocation);
    QString suggestedName = desktopLocation.append("/voxels.svo");

    QString fileNameString = QFileDialog::getSaveFileName(_glWidget, tr("Export Voxels"), suggestedName,
                                                          tr("Sparse Voxel Octree Files (*.svo)"));
    QByteArray fileNameAscii = fileNameString.toLocal8Bit();
    const char* fileName = fileNameAscii.data();
    VoxelTreeElement* selectedNode = _voxels.getVoxelAt(_mouseVoxel.x, _mouseVoxel.y, _mouseVoxel.z, _mouseVoxel.s);
    if (selectedNode) {
        VoxelTree exportTree;
        _voxels.copySubTreeIntoNewTree(selectedNode, &exportTree, true);
        exportTree.writeToSVOFile(fileName);
    }

    // restore the main window's active state
    _window->activateWindow();
}

void Application::importVoxels() {
    if (_voxelImporter.exec()) {
        qDebug("[DEBUG] Import succeeded.");
    } else {
        qDebug("[DEBUG] Import failed.");
    }

    // restore the main window's active state
    _window->activateWindow();
}

void Application::cutVoxels() {
    copyVoxels();
    deleteVoxelUnderCursor();
}

void Application::copyVoxels() {
    // switch to and clear the clipboard first...
    _sharedVoxelSystem.killLocalVoxels();
    if (_sharedVoxelSystem.getTree() != &_clipboard) {
        _clipboard.eraseAllOctreeElements();
        _sharedVoxelSystem.changeTree(&_clipboard);
    }

    // then copy onto it if there is something to copy
    VoxelTreeElement* selectedNode = _voxels.getVoxelAt(_mouseVoxel.x, _mouseVoxel.y, _mouseVoxel.z, _mouseVoxel.s);
    if (selectedNode) {
        _voxels.copySubTreeIntoNewTree(selectedNode, &_sharedVoxelSystem, true);
    }
}

void Application::pasteVoxelsToOctalCode(const unsigned char* octalCodeDestination) {
    // Recurse the clipboard tree, where everything is root relative, and send all the colored voxels to
    // the server as an set voxel message, this will also rebase the voxels to the new location
    SendVoxelsOperationArgs args;
    args.newBaseOctCode = octalCodeDestination;
    _sharedVoxelSystem.getTree()->recurseTreeWithOperation(sendVoxelsOperation, &args);

    if (_sharedVoxelSystem.getTree() != &_clipboard) {
        _sharedVoxelSystem.killLocalVoxels();
        _sharedVoxelSystem.changeTree(&_clipboard);
    }

    _voxelEditSender.releaseQueuedMessages();
}

void Application::pasteVoxels() {
    unsigned char* calculatedOctCode = NULL;
    VoxelTreeElement* selectedNode = _voxels.getVoxelAt(_mouseVoxel.x, _mouseVoxel.y, _mouseVoxel.z, _mouseVoxel.s);

    // we only need the selected voxel to get the newBaseOctCode, which we can actually calculate from the
    // voxel size/position details. If we don't have an actual selectedNode then use the mouseVoxel to create a
    // target octalCode for where the user is pointing.
    const unsigned char* octalCodeDestination;
    if (selectedNode) {
        octalCodeDestination = selectedNode->getOctalCode();
    } else {
        octalCodeDestination = calculatedOctCode = pointToVoxel(_mouseVoxel.x, _mouseVoxel.y, _mouseVoxel.z, _mouseVoxel.s);
    }

    pasteVoxelsToOctalCode(octalCodeDestination);

    if (calculatedOctCode) {
        delete[] calculatedOctCode;
    }
}

void Application::findAxisAlignment() {
    glm::vec3 direction = _myAvatar.getMouseRayDirection();
    if (fabs(direction.z) > fabs(direction.x)) {
        _lookingAlongX = false;
        if (direction.z < 0) {
            _lookingAwayFromOrigin = false;
        } else {
            _lookingAwayFromOrigin = true;
        }
    } else {
        _lookingAlongX = true;
        if (direction.x < 0) {
            _lookingAwayFromOrigin = false;
        } else {
            _lookingAwayFromOrigin = true;
        }
    }
}

void Application::nudgeVoxels() {
    VoxelTreeElement* selectedNode = _voxels.getVoxelAt(_mouseVoxel.x, _mouseVoxel.y, _mouseVoxel.z, _mouseVoxel.s);
    if (!Menu::getInstance()->isOptionChecked(MenuOption::VoxelSelectMode) && selectedNode) {
        Menu::getInstance()->triggerOption(MenuOption::VoxelSelectMode);
    }

    if (!_nudgeStarted && selectedNode) {
        _nudgeVoxel = _mouseVoxel;
        _nudgeStarted = true;
        _nudgeGuidePosition = glm::vec3(_nudgeVoxel.x, _nudgeVoxel.y, _nudgeVoxel.z);
        findAxisAlignment();
    } else {
        // calculate nudgeVec
        glm::vec3 nudgeVec(_nudgeGuidePosition.x - _nudgeVoxel.x, _nudgeGuidePosition.y - _nudgeVoxel.y, _nudgeGuidePosition.z - _nudgeVoxel.z);

        VoxelTreeElement* nodeToNudge = _voxels.getVoxelAt(_nudgeVoxel.x, _nudgeVoxel.y, _nudgeVoxel.z, _nudgeVoxel.s);

        if (nodeToNudge) {
            _voxels.getTree()->nudgeSubTree(nodeToNudge, nudgeVec, _voxelEditSender);
            _nudgeStarted = false;
        }
    }
}

void Application::deleteVoxels() {
    deleteVoxelUnderCursor();
}

void Application::initDisplay() {
    glEnable(GL_BLEND);
    glBlendFuncSeparate(GL_SRC_ALPHA, GL_ONE_MINUS_SRC_ALPHA, GL_CONSTANT_ALPHA, GL_ONE);
    glShadeModel(GL_SMOOTH);
    glEnable(GL_LIGHTING);
    glEnable(GL_LIGHT0);
    glEnable(GL_DEPTH_TEST);
}

void Application::init() {
    _sharedVoxelSystemViewFrustum.setPosition(glm::vec3(TREE_SCALE / 2.0f,
                                                        TREE_SCALE / 2.0f,
                                                        3.0f * TREE_SCALE / 2.0f));
    _sharedVoxelSystemViewFrustum.setNearClip(TREE_SCALE / 2.0f);
    _sharedVoxelSystemViewFrustum.setFarClip(3.0f * TREE_SCALE / 2.0f);
    _sharedVoxelSystemViewFrustum.setFieldOfView(90);
    _sharedVoxelSystemViewFrustum.setOrientation(glm::quat());
    _sharedVoxelSystemViewFrustum.calculate();
    _sharedVoxelSystem.setViewFrustum(&_sharedVoxelSystemViewFrustum);

    VoxelTreeElement::removeUpdateHook(&_sharedVoxelSystem);

    _sharedVoxelSystem.init();
    VoxelTree* tmpTree = _sharedVoxelSystem.getTree();
    _sharedVoxelSystem.changeTree(&_clipboard);
    delete tmpTree;

    _voxelImporter.init();

    _environment.init();

    _glowEffect.init();
    _ambientOcclusionEffect.init();
    _voxelShader.init();
    _pointShader.init();

    _headMouseX = _mouseX = _glWidget->width() / 2;
    _headMouseY = _mouseY = _glWidget->height() / 2;
    QCursor::setPos(_headMouseX, _headMouseY);

    _myAvatar.init();
    _myAvatar.setPosition(START_LOCATION);
    _myCamera.setMode(CAMERA_MODE_FIRST_PERSON);
    _myCamera.setModeShiftRate(1.0f);
    _myAvatar.setDisplayingLookatVectors(false);

    _mirrorCamera.setMode(CAMERA_MODE_MIRROR);
    _mirrorCamera.setAspectRatio((float)MIRROR_VIEW_WIDTH / (float)MIRROR_VIEW_HEIGHT);
    _mirrorCamera.setFieldOfView(30);

    OculusManager::connect();
    if (OculusManager::isConnected()) {
        QMetaObject::invokeMethod(Menu::getInstance()->getActionForOption(MenuOption::Fullscreen),
                                  "trigger",
                                  Qt::QueuedConnection);
    }

    TV3DManager::connect();
    if (TV3DManager::isConnected()) {
        QMetaObject::invokeMethod(Menu::getInstance()->getActionForOption(MenuOption::Fullscreen),
                                  "trigger",
                                  Qt::QueuedConnection);
    }

    gettimeofday(&_timerStart, NULL);
    gettimeofday(&_lastTimeUpdated, NULL);

    Menu::getInstance()->loadSettings();
    if (Menu::getInstance()->getAudioJitterBufferSamples() != 0) {
        _audio.setJitterBufferSamples(Menu::getInstance()->getAudioJitterBufferSamples());
    }
    qDebug("Loaded settings");

    if (!_profile.getUsername().isEmpty()) {
        // we have a username for this avatar, ask the data-server for the mesh URL for this avatar
        DataServerClient::getClientValueForKey(DataServerKey::FaceMeshURL);
        DataServerClient::getClientValueForKey(DataServerKey::SkeletonURL);
    }

    // Set up VoxelSystem after loading preferences so we can get the desired max voxel count
    _voxels.setMaxVoxels(Menu::getInstance()->getMaxVoxels());
    _voxels.setUseVoxelShader(Menu::getInstance()->isOptionChecked(MenuOption::UseVoxelShader));
    _voxels.setVoxelsAsPoints(Menu::getInstance()->isOptionChecked(MenuOption::VoxelsAsPoints));
    _voxels.setDisableFastVoxelPipeline(false);
    _voxels.init();

    _particles.init();
    _particles.setViewFrustum(getViewFrustum());

    _metavoxels.init();

    _particleCollisionSystem.init(&_particleEditSender, _particles.getTree(), _voxels.getTree(), &_audio, &_myAvatar);

    _palette.init(_glWidget->width(), _glWidget->height());
    _palette.addAction(Menu::getInstance()->getActionForOption(MenuOption::VoxelAddMode), 0, 0);
    _palette.addAction(Menu::getInstance()->getActionForOption(MenuOption::VoxelDeleteMode), 0, 1);
    _palette.addTool(&_swatch);
    _palette.addAction(Menu::getInstance()->getActionForOption(MenuOption::VoxelColorMode), 0, 2);
    _palette.addAction(Menu::getInstance()->getActionForOption(MenuOption::VoxelGetColorMode), 0, 3);
    _palette.addAction(Menu::getInstance()->getActionForOption(MenuOption::VoxelSelectMode), 0, 4);

    _pieMenu.init("./resources/images/hifi-interface-tools-v2-pie.svg",
                  _glWidget->width(),
                  _glWidget->height());

    _audio.init(_glWidget);

    _rearMirrorTools = new RearMirrorTools(_glWidget, _mirrorViewRect, _settings);
    connect(_rearMirrorTools, SIGNAL(closeView()), SLOT(closeMirrorView()));
    connect(_rearMirrorTools, SIGNAL(restoreView()), SLOT(restoreMirrorView()));
    connect(_rearMirrorTools, SIGNAL(shrinkView()), SLOT(shrinkMirrorView()));
    connect(_rearMirrorTools, SIGNAL(resetView()), SLOT(resetSensors()));


    updateLocalOctreeCache(true);
}

void Application::closeMirrorView() {
    if (Menu::getInstance()->isOptionChecked(MenuOption::Mirror)) {
        Menu::getInstance()->triggerOption(MenuOption::Mirror);;
    }
}

void Application::restoreMirrorView() {
    if (Menu::getInstance()->isOptionChecked(MenuOption::Mirror)) {
        Menu::getInstance()->triggerOption(MenuOption::Mirror);;
    }

    if (!Menu::getInstance()->isOptionChecked(MenuOption::FullscreenMirror)) {
        Menu::getInstance()->triggerOption(MenuOption::FullscreenMirror);
    }
}

void Application::shrinkMirrorView() {
    if (!Menu::getInstance()->isOptionChecked(MenuOption::Mirror)) {
        Menu::getInstance()->triggerOption(MenuOption::Mirror);;
    }

    if (Menu::getInstance()->isOptionChecked(MenuOption::FullscreenMirror)) {
        Menu::getInstance()->triggerOption(MenuOption::FullscreenMirror);
    }
}

const float MAX_AVATAR_EDIT_VELOCITY = 1.0f;
const float MAX_VOXEL_EDIT_DISTANCE = 50.0f;
const float HEAD_SPHERE_RADIUS = 0.07f;

static QUuid DEFAULT_NODE_ID_REF;

void Application::updateLookatTargetAvatar(const glm::vec3& mouseRayOrigin, const glm::vec3& mouseRayDirection,
    glm::vec3& eyePosition) {
    bool showWarnings = Menu::getInstance()->isOptionChecked(MenuOption::PipelineWarnings);
    PerformanceWarning warn(showWarnings, "Application::updateLookatTargetAvatar()");

    if (!_mousePressed) {
        _lookatTargetAvatar = findLookatTargetAvatar(mouseRayOrigin, mouseRayDirection, eyePosition, DEFAULT_NODE_ID_REF);
    }
}

Avatar* Application::findLookatTargetAvatar(const glm::vec3& mouseRayOrigin, const glm::vec3& mouseRayDirection,
    glm::vec3& eyePosition, QUuid& nodeUUID = DEFAULT_NODE_ID_REF) {

    foreach (const SharedNodePointer& node, NodeList::getInstance()->getNodeHash()) {
        if (node->getLinkedData() != NULL && node->getType() == NODE_TYPE_AGENT) {
            Avatar* avatar = (Avatar*)node->getLinkedData();
            float distance;

            if (avatar->findRayIntersection(mouseRayOrigin, mouseRayDirection, distance)) {
                // rescale to compensate for head embiggening
                eyePosition = (avatar->getHead().calculateAverageEyePosition() - avatar->getHead().getScalePivot()) *
                (avatar->getScale() / avatar->getHead().getScale()) + avatar->getHead().getScalePivot();

                _lookatIndicatorScale = avatar->getHead().getScale();
                _lookatOtherPosition = avatar->getHead().getPosition();
                nodeUUID = avatar->getOwningNode()->getUUID();
                return avatar;
            }
        }
    }

    return NULL;
}

bool Application::isLookingAtMyAvatar(Avatar* avatar) {
    glm::vec3 theirLookat = avatar->getHead().getLookAtPosition();
    glm::vec3 myHeadPosition = _myAvatar.getHead().getPosition();

    if (pointInSphere(theirLookat, myHeadPosition, HEAD_SPHERE_RADIUS * _myAvatar.getScale())) {
        return true;
    }
    return false;
}

void Application::renderLookatIndicator(glm::vec3 pointOfInterest) {

    const float DISTANCE_FROM_HEAD_SPHERE = 0.1f * _lookatIndicatorScale;
    const float INDICATOR_RADIUS = 0.1f * _lookatIndicatorScale;
    const float YELLOW[] = { 1.0f, 1.0f, 0.0f };
    const int NUM_SEGMENTS = 30;
    glm::vec3 haloOrigin(pointOfInterest.x, pointOfInterest.y + DISTANCE_FROM_HEAD_SPHERE, pointOfInterest.z);
    glColor3f(YELLOW[0], YELLOW[1], YELLOW[2]);
    renderCircle(haloOrigin, INDICATOR_RADIUS, IDENTITY_UP, NUM_SEGMENTS);
}

void Application::renderHighlightVoxel(VoxelDetail voxel) {
    glDisable(GL_LIGHTING);
    glPushMatrix();
    glScalef(TREE_SCALE, TREE_SCALE, TREE_SCALE);
    const float EDGE_EXPAND = 1.02f;
    glColor3ub(voxel.red + 128, voxel.green + 128, voxel.blue + 128);
    glTranslatef(voxel.x + voxel.s * 0.5f,
                 voxel.y + voxel.s * 0.5f,
                 voxel.z + voxel.s * 0.5f);
    glLineWidth(2.0f);
    glutWireCube(voxel.s * EDGE_EXPAND);
    glPopMatrix();
}

void Application::updateAvatars(float deltaTime, glm::vec3 mouseRayOrigin, glm::vec3 mouseRayDirection) {
    bool showWarnings = Menu::getInstance()->isOptionChecked(MenuOption::PipelineWarnings);
    PerformanceWarning warn(showWarnings, "Application::updateAvatars()");

    foreach (const SharedNodePointer& node, NodeList::getInstance()->getNodeHash()) {
        QMutexLocker(&node->getMutex());
        if (node->getLinkedData()) {
            Avatar *avatar = (Avatar *)node->getLinkedData();
            if (!avatar->isInitialized()) {
                avatar->init();
            }
            avatar->simulate(deltaTime, NULL);
            avatar->setMouseRay(mouseRayOrigin, mouseRayDirection);
        }
    }

    // simulate avatar fades
    for (vector<Avatar*>::iterator fade = _avatarFades.begin(); fade != _avatarFades.end(); fade++) {
        Avatar* avatar = *fade;
        const float SHRINK_RATE = 0.9f;

        avatar->setTargetScale(avatar->getScale() * SHRINK_RATE);

<<<<<<< HEAD
        const float MIN_FADE_SCALE = 0.001f;
=======
        const float MIN_FADE_SCALE = 0.001;
>>>>>>> b11f9e54

        if (avatar->getTargetScale() < MIN_FADE_SCALE) {
            delete avatar;
            _avatarFades.erase(fade--);

        } else {
            avatar->simulate(deltaTime, NULL);
        }
    }
}

void Application::updateMouseRay(float deltaTime, glm::vec3& mouseRayOrigin, glm::vec3& mouseRayDirection) {

    bool showWarnings = Menu::getInstance()->isOptionChecked(MenuOption::PipelineWarnings);
    PerformanceWarning warn(showWarnings, "Application::updateMouseRay()");

    _viewFrustum.computePickRay(_mouseX / (float)_glWidget->width(), _mouseY / (float)_glWidget->height(),
                                mouseRayOrigin, mouseRayDirection);

    // adjust for mirroring
    if (_myCamera.getMode() == CAMERA_MODE_MIRROR) {
        glm::vec3 mouseRayOffset = mouseRayOrigin - _viewFrustum.getPosition();
        mouseRayOrigin -= 2.0f * (_viewFrustum.getDirection() * glm::dot(_viewFrustum.getDirection(), mouseRayOffset) +
            _viewFrustum.getRight() * glm::dot(_viewFrustum.getRight(), mouseRayOffset));
        mouseRayDirection -= 2.0f * (_viewFrustum.getDirection() * glm::dot(_viewFrustum.getDirection(), mouseRayDirection) +
            _viewFrustum.getRight() * glm::dot(_viewFrustum.getRight(), mouseRayDirection));
    }

    // tell my avatar if the mouse is being pressed...
    _myAvatar.setMousePressed(_mousePressed);

    // tell my avatar the posiion and direction of the ray projected ino the world based on the mouse position
    _myAvatar.setMouseRay(mouseRayOrigin, mouseRayDirection);
}

void Application::updateFaceshift() {

    bool showWarnings = Menu::getInstance()->isOptionChecked(MenuOption::PipelineWarnings);
    PerformanceWarning warn(showWarnings, "Application::updateFaceshift()");

    //  Update faceshift
    _faceshift.update();

    //  Copy angular velocity if measured by faceshift, to the head
    if (_faceshift.isActive()) {
        _myAvatar.getHead().setAngularVelocity(_faceshift.getHeadAngularVelocity());
    }
}

void Application::updateMyAvatarLookAtPosition(glm::vec3& lookAtSpot, glm::vec3& lookAtRayOrigin,
        glm::vec3& lookAtRayDirection) {

    bool showWarnings = Menu::getInstance()->isOptionChecked(MenuOption::PipelineWarnings);
    PerformanceWarning warn(showWarnings, "Application::updateMyAvatarLookAtPosition()");

    if (_myCamera.getMode() == CAMERA_MODE_MIRROR) {
        lookAtSpot = _myCamera.getPosition();

    } else if (!_lookatTargetAvatar) {
        if (_isHoverVoxel) {
            //  Look at the hovered voxel
            lookAtSpot = getMouseVoxelWorldCoordinates(_hoverVoxel);

        } else {
            //  Just look in direction of the mouse ray
            const float FAR_AWAY_STARE = TREE_SCALE;
            lookAtSpot = lookAtRayOrigin + lookAtRayDirection * FAR_AWAY_STARE;
        }
    }
    if (_faceshift.isActive()) {
        // deflect using Faceshift gaze data
        glm::vec3 origin = _myAvatar.getHead().calculateAverageEyePosition();
        float pitchSign = (_myCamera.getMode() == CAMERA_MODE_MIRROR) ? -1.0f : 1.0f;
        float deflection = Menu::getInstance()->getFaceshiftEyeDeflection();
        lookAtSpot = origin + _myCamera.getRotation() * glm::quat(glm::radians(glm::vec3(
            _faceshift.getEstimatedEyePitch() * pitchSign * deflection, _faceshift.getEstimatedEyeYaw() * deflection, 0.0f))) *
                glm::inverse(_myCamera.getRotation()) * (lookAtSpot - origin);
    }
    _myAvatar.getHead().setLookAtPosition(lookAtSpot);
}

void Application::updateHoverVoxels(float deltaTime, glm::vec3& mouseRayOrigin, glm::vec3& mouseRayDirection,
                                    float& distance, BoxFace& face) {

    bool showWarnings = Menu::getInstance()->isOptionChecked(MenuOption::PipelineWarnings);
    PerformanceWarning warn(showWarnings, "Application::updateHoverVoxels()");

    //  If we have clicked on a voxel, update it's color
    if (_isHoverVoxelSounding) {
        VoxelTreeElement* hoveredNode = _voxels.getVoxelAt(_hoverVoxel.x, _hoverVoxel.y, _hoverVoxel.z, _hoverVoxel.s);
        if (hoveredNode) {
            float bright = _audio.getCollisionSoundMagnitude();
            nodeColor clickColor = { 255 * bright + _hoverVoxelOriginalColor[0] * (1.f - bright),
                                    _hoverVoxelOriginalColor[1] * (1.f - bright),
                                    _hoverVoxelOriginalColor[2] * (1.f - bright), 1 };
            hoveredNode->setColor(clickColor);
            if (bright < 0.01f) {
                hoveredNode->setColor(_hoverVoxelOriginalColor);
                _isHoverVoxelSounding = false;
            }
        } else {
            //  Voxel is not found, clear all
            _isHoverVoxelSounding = false;
            _isHoverVoxel = false;
        }
    } else {
        //  Check for a new hover voxel
        glm::vec4 oldVoxel(_hoverVoxel.x, _hoverVoxel.y, _hoverVoxel.z, _hoverVoxel.s);
        // only do this work if MAKE_SOUND_ON_VOXEL_HOVER or MAKE_SOUND_ON_VOXEL_CLICK is enabled,
        // and make sure the tree is not already busy... because otherwise you'll have to wait.
        if (!(_voxels.treeIsBusy() || _mousePressed)) {
            {
                PerformanceWarning warn(showWarnings, "Application::updateHoverVoxels() _voxels.findRayIntersection()");
                _isHoverVoxel = _voxels.findRayIntersection(mouseRayOrigin, mouseRayDirection, _hoverVoxel, distance, face);
            }
            if (MAKE_SOUND_ON_VOXEL_HOVER && _isHoverVoxel &&
                    glm::vec4(_hoverVoxel.x, _hoverVoxel.y, _hoverVoxel.z, _hoverVoxel.s) != oldVoxel) {

                _hoverVoxelOriginalColor[0] = _hoverVoxel.red;
                _hoverVoxelOriginalColor[1] = _hoverVoxel.green;
                _hoverVoxelOriginalColor[2] = _hoverVoxel.blue;
                _hoverVoxelOriginalColor[3] = 1;
                _audio.startCollisionSound(1.0, HOVER_VOXEL_FREQUENCY * _hoverVoxel.s * TREE_SCALE, 0.0, HOVER_VOXEL_DECAY, false);
                _isHoverVoxelSounding = true;
            }
        }
    }
}

void Application::updateMouseVoxels(float deltaTime, glm::vec3& mouseRayOrigin, glm::vec3& mouseRayDirection,
                                    float& distance, BoxFace& face) {

    bool showWarnings = Menu::getInstance()->isOptionChecked(MenuOption::PipelineWarnings);
    PerformanceWarning warn(showWarnings, "Application::updateMouseVoxels()");

    _mouseVoxel.s = 0.0f;
    bool wasInitialized = _mouseVoxelScaleInitialized;
    _mouseVoxelScaleInitialized = false;
    if (Menu::getInstance()->isVoxelModeActionChecked() &&
        (fabs(_myAvatar.getVelocity().x) +
         fabs(_myAvatar.getVelocity().y) +
         fabs(_myAvatar.getVelocity().z)) / 3 < MAX_AVATAR_EDIT_VELOCITY) {

        if (_voxels.findRayIntersection(mouseRayOrigin, mouseRayDirection, _mouseVoxel, distance, face)) {
            if (distance < MAX_VOXEL_EDIT_DISTANCE) {
                // set the voxel scale to that of the first moused-over voxel
                if (!wasInitialized) {
                    _mouseVoxelScale = _mouseVoxel.s;
                }
                _mouseVoxelScaleInitialized = true;

                // find the nearest voxel with the desired scale
                if (_mouseVoxelScale > _mouseVoxel.s) {
                    // choose the larger voxel that encompasses the one selected
                    _mouseVoxel.x = _mouseVoxelScale * floorf(_mouseVoxel.x / _mouseVoxelScale);
                    _mouseVoxel.y = _mouseVoxelScale * floorf(_mouseVoxel.y / _mouseVoxelScale);
                    _mouseVoxel.z = _mouseVoxelScale * floorf(_mouseVoxel.z / _mouseVoxelScale);
                    _mouseVoxel.s = _mouseVoxelScale;

                } else {
                    glm::vec3 faceVector = getFaceVector(face);
                    if (_mouseVoxelScale < _mouseVoxel.s) {
                        // find the closest contained voxel
                        glm::vec3 pt = (mouseRayOrigin + mouseRayDirection * distance) / (float)TREE_SCALE -
                        faceVector * (_mouseVoxelScale * 0.5f);
                        _mouseVoxel.x = _mouseVoxelScale * floorf(pt.x / _mouseVoxelScale);
                        _mouseVoxel.y = _mouseVoxelScale * floorf(pt.y / _mouseVoxelScale);
                        _mouseVoxel.z = _mouseVoxelScale * floorf(pt.z / _mouseVoxelScale);
                        _mouseVoxel.s = _mouseVoxelScale;
                    }
                    if (Menu::getInstance()->isOptionChecked(MenuOption::VoxelAddMode)) {
                        // use the face to determine the side on which to create a neighbor
                        _mouseVoxel.x += faceVector.x * _mouseVoxel.s;
                        _mouseVoxel.y += faceVector.y * _mouseVoxel.s;
                        _mouseVoxel.z += faceVector.z * _mouseVoxel.s;
                    }
                }
            } else {
                _mouseVoxel.s = 0.0f;
            }
        } else if (Menu::getInstance()->isOptionChecked(MenuOption::VoxelAddMode)
                   || Menu::getInstance()->isOptionChecked(MenuOption::VoxelSelectMode)) {
            // place the voxel a fixed distance away
            float worldMouseVoxelScale = _mouseVoxelScale * TREE_SCALE;
            glm::vec3 pt = mouseRayOrigin + mouseRayDirection * (2.0f + worldMouseVoxelScale * 0.5f);
            _mouseVoxel.x = _mouseVoxelScale * floorf(pt.x / worldMouseVoxelScale);
            _mouseVoxel.y = _mouseVoxelScale * floorf(pt.y / worldMouseVoxelScale);
            _mouseVoxel.z = _mouseVoxelScale * floorf(pt.z / worldMouseVoxelScale);
            _mouseVoxel.s = _mouseVoxelScale;
        }

        if (Menu::getInstance()->isOptionChecked(MenuOption::VoxelDeleteMode)) {
            // red indicates deletion
            _mouseVoxel.red = 255;
            _mouseVoxel.green = _mouseVoxel.blue = 0;
        } else if (Menu::getInstance()->isOptionChecked(MenuOption::VoxelSelectMode)) {
            if (_nudgeStarted) {
                _mouseVoxel.red = _mouseVoxel.green = _mouseVoxel.blue = 255;
            } else {
                // yellow indicates selection
                _mouseVoxel.red = _mouseVoxel.green = 255;
                _mouseVoxel.blue = 0;
            }
        } else { // _addVoxelMode->isChecked() || _colorVoxelMode->isChecked()
            QColor paintColor = Menu::getInstance()->getActionForOption(MenuOption::VoxelPaintColor)->data().value<QColor>();
            _mouseVoxel.red = paintColor.red();
            _mouseVoxel.green = paintColor.green();
            _mouseVoxel.blue = paintColor.blue();
        }

        // if we just edited, use the currently selected voxel as the "last" for drag detection
        if (_justEditedVoxel) {
            _lastMouseVoxelPos = glm::vec3(_mouseVoxel.x, _mouseVoxel.y, _mouseVoxel.z);
            _justEditedVoxel = false;
        }
    }
}


void Application::updateHandAndTouch(float deltaTime) {
    bool showWarnings = Menu::getInstance()->isOptionChecked(MenuOption::PipelineWarnings);
    PerformanceWarning warn(showWarnings, "Application::updateHandAndTouch()");

    //  Update from Touch
    if (_isTouchPressed) {
        float TOUCH_YAW_SCALE = -0.25f;
        float TOUCH_PITCH_SCALE = -12.5f;
        float FIXED_TOUCH_TIMESTEP = 0.016f;
        _yawFromTouch += ((_touchAvgX - _lastTouchAvgX) * TOUCH_YAW_SCALE * FIXED_TOUCH_TIMESTEP);
        _pitchFromTouch += ((_touchAvgY - _lastTouchAvgY) * TOUCH_PITCH_SCALE * FIXED_TOUCH_TIMESTEP);
        _lastTouchAvgX = _touchAvgX;
        _lastTouchAvgY = _touchAvgY;
    }
}

void Application::updateLeap(float deltaTime) {
    bool showWarnings = Menu::getInstance()->isOptionChecked(MenuOption::PipelineWarnings);
    PerformanceWarning warn(showWarnings, "Application::updateLeap()");
}

void Application::updateSixense(float deltaTime) {
    bool showWarnings = Menu::getInstance()->isOptionChecked(MenuOption::PipelineWarnings);
    PerformanceWarning warn(showWarnings, "Application::updateSixense()");

    _sixenseManager.update(deltaTime);
}

void Application::updateSerialDevices(float deltaTime) {
    bool showWarnings = Menu::getInstance()->isOptionChecked(MenuOption::PipelineWarnings);
    PerformanceWarning warn(showWarnings, "Application::updateSerialDevices()");
}

void Application::updateThreads(float deltaTime) {
    bool showWarnings = Menu::getInstance()->isOptionChecked(MenuOption::PipelineWarnings);
    PerformanceWarning warn(showWarnings, "Application::updateThreads()");

    // parse voxel packets
    if (!_enableProcessVoxelsThread) {
        _voxelProcessor.threadRoutine();
        _voxelHideShowThread.threadRoutine();
        _voxelEditSender.threadRoutine();
        _particleEditSender.threadRoutine();
        if (_persistThread) {
            _persistThread->threadRoutine();
        }
    }
}

void Application::updateMyAvatarSimulation(float deltaTime) {
    bool showWarnings = Menu::getInstance()->isOptionChecked(MenuOption::PipelineWarnings);
    PerformanceWarning warn(showWarnings, "Application::updateMyAvatarSimulation()");

    if (Menu::getInstance()->isOptionChecked(MenuOption::Gravity)) {
        _myAvatar.setGravity(_environment.getGravity(_myAvatar.getPosition()));
    }
    else {
        _myAvatar.setGravity(glm::vec3(0.0f, 0.0f, 0.0f));
    }

    if (Menu::getInstance()->isOptionChecked(MenuOption::TransmitterDrive) && _myTransmitter.isConnected()) {
        _myAvatar.simulate(deltaTime, &_myTransmitter);
    } else {
        _myAvatar.simulate(deltaTime, NULL);
    }
}

void Application::updateParticles(float deltaTime) {
    bool showWarnings = Menu::getInstance()->isOptionChecked(MenuOption::PipelineWarnings);
    PerformanceWarning warn(showWarnings, "Application::updateParticles()");

    if (Menu::getInstance()->isOptionChecked(MenuOption::ParticleCloud)) {
        _cloud.simulate(deltaTime);
    }
}

void Application::updateMetavoxels(float deltaTime) {
    bool showWarnings = Menu::getInstance()->isOptionChecked(MenuOption::PipelineWarnings);
    PerformanceWarning warn(showWarnings, "Application::updateMetavoxels()");

    if (Menu::getInstance()->isOptionChecked(MenuOption::Metavoxels)) {
        _metavoxels.simulate(deltaTime);
    }
}

void Application::updateTransmitter(float deltaTime) {
    bool showWarnings = Menu::getInstance()->isOptionChecked(MenuOption::PipelineWarnings);
    PerformanceWarning warn(showWarnings, "Application::updateTransmitter()");

    // no transmitter drive implies transmitter pick
    if (!Menu::getInstance()->isOptionChecked(MenuOption::TransmitterDrive) && _myTransmitter.isConnected()) {
        _transmitterPickStart = _myAvatar.getSkeleton().joint[AVATAR_JOINT_CHEST].position;
        glm::vec3 direction = _myAvatar.getOrientation() *
            glm::quat(glm::radians(_myTransmitter.getEstimatedRotation())) * IDENTITY_FRONT;

        // check against voxels, avatars
        const float MAX_PICK_DISTANCE = 100.0f;
        float minDistance = MAX_PICK_DISTANCE;
        VoxelDetail detail;
        float distance;
        BoxFace face;
        if (_voxels.findRayIntersection(_transmitterPickStart, direction, detail, distance, face)) {
            minDistance = min(minDistance, distance);
        }
        _transmitterPickEnd = _transmitterPickStart + direction * minDistance;

    } else {
        _transmitterPickStart = _transmitterPickEnd = glm::vec3();
    }
}

void Application::updateCamera(float deltaTime) {
    bool showWarnings = Menu::getInstance()->isOptionChecked(MenuOption::PipelineWarnings);
    PerformanceWarning warn(showWarnings, "Application::updateCamera()");

    if (!OculusManager::isConnected() && !TV3DManager::isConnected()) {
        if (Menu::getInstance()->isOptionChecked(MenuOption::FullscreenMirror)) {
            if (_myCamera.getMode() != CAMERA_MODE_MIRROR) {
                _myCamera.setMode(CAMERA_MODE_MIRROR);
                _myCamera.setModeShiftRate(100.0f);
            }
        } else if (Menu::getInstance()->isOptionChecked(MenuOption::FirstPerson)) {
            if (_myCamera.getMode() != CAMERA_MODE_FIRST_PERSON) {
                _myCamera.setMode(CAMERA_MODE_FIRST_PERSON);
                _myCamera.setModeShiftRate(1.0f);
            }
        } else {
            if (_myCamera.getMode() != CAMERA_MODE_THIRD_PERSON) {
                _myCamera.setMode(CAMERA_MODE_THIRD_PERSON);
                _myCamera.setModeShiftRate(1.0f);
            }
        }

        if (Menu::getInstance()->isOptionChecked(MenuOption::OffAxisProjection)) {
            float xSign = _myCamera.getMode() == CAMERA_MODE_MIRROR ? 1.0f : -1.0f;
            if (_faceshift.isActive()) {
                const float EYE_OFFSET_SCALE = 0.025f;
                glm::vec3 position = _faceshift.getHeadTranslation() * EYE_OFFSET_SCALE;
                _myCamera.setEyeOffsetPosition(glm::vec3(position.x * xSign, position.y, -position.z));
                updateProjectionMatrix();

            } else if (_webcam.isActive()) {
                const float EYE_OFFSET_SCALE = 0.5f;
                glm::vec3 position = _webcam.getEstimatedPosition() * EYE_OFFSET_SCALE;
                _myCamera.setEyeOffsetPosition(glm::vec3(position.x * xSign, -position.y, position.z));
                updateProjectionMatrix();
            }
        }
    }
}

void Application::updateDialogs(float deltaTime) {
    bool showWarnings = Menu::getInstance()->isOptionChecked(MenuOption::PipelineWarnings);
    PerformanceWarning warn(showWarnings, "Application::updateDialogs()");

    // Update bandwidth dialog, if any
    BandwidthDialog* bandwidthDialog = Menu::getInstance()->getBandwidthDialog();
    if (bandwidthDialog) {
        bandwidthDialog->update();
    }

    VoxelStatsDialog* voxelStatsDialog = Menu::getInstance()->getVoxelStatsDialog();
    if (voxelStatsDialog) {
        voxelStatsDialog->update();
    }
}

void Application::updateAudio(float deltaTime) {
    bool showWarnings = Menu::getInstance()->isOptionChecked(MenuOption::PipelineWarnings);
    PerformanceWarning warn(showWarnings, "Application::updateAudio()");

    //  Update audio stats for procedural sounds
    _audio.setLastAcceleration(_myAvatar.getThrust());
    _audio.setLastVelocity(_myAvatar.getVelocity());
}

void Application::updateCursor(float deltaTime) {
    bool showWarnings = Menu::getInstance()->isOptionChecked(MenuOption::PipelineWarnings);
    PerformanceWarning warn(showWarnings, "Application::updateCursor()");

    // watch mouse position, if it hasn't moved, hide the cursor
    bool underMouse = _glWidget->underMouse();
    if (!_mouseHidden) {
        uint64_t now = usecTimestampNow();
        int elapsed = now - _lastMouseMove;
        const int HIDE_CURSOR_TIMEOUT = 1 * 1000 * 1000; // 1 second
        if (elapsed > HIDE_CURSOR_TIMEOUT && (underMouse || !_seenMouseMove)) {
            getGLWidget()->setCursor(Qt::BlankCursor);
            _mouseHidden = true;
        }
    } else {
        // if the mouse is hidden, but we're not inside our window, then consider ourselves to be moving
        if (!underMouse && _seenMouseMove) {
            _lastMouseMove = usecTimestampNow();
            getGLWidget()->setCursor(Qt::ArrowCursor);
            _mouseHidden = false;
        }
    }
}

void Application::update(float deltaTime) {
    bool showWarnings = Menu::getInstance()->isOptionChecked(MenuOption::PipelineWarnings);
    PerformanceWarning warn(showWarnings, "Application::update()");

    // check what's under the mouse and update the mouse voxel
    glm::vec3 mouseRayOrigin, mouseRayDirection;
    updateMouseRay(deltaTime, mouseRayOrigin, mouseRayDirection);

    // Set where I am looking based on my mouse ray (so that other people can see)
    glm::vec3 lookAtSpot;

    updateFaceshift();
    updateLookatTargetAvatar(mouseRayOrigin, mouseRayDirection, lookAtSpot);
    updateMyAvatarLookAtPosition(lookAtSpot, mouseRayOrigin, mouseRayDirection);

    //  Find the voxel we are hovering over, and respond if clicked
    float distance;
    BoxFace face;

    updateHoverVoxels(deltaTime, mouseRayOrigin, mouseRayDirection, distance, face); // clicking on voxels and making sounds
    updateMouseVoxels(deltaTime, mouseRayOrigin, mouseRayDirection, distance, face); // UI/UX related to voxels
    updateHandAndTouch(deltaTime); // Update state for touch sensors
    updateLeap(deltaTime); // Leap finger-sensing device
    updateSixense(deltaTime); // Razer Hydra controllers
    updateSerialDevices(deltaTime); // Read serial port interface devices
    updateAvatar(deltaTime); // Sample hardware, update view frustum if needed, and send avatar data to mixer/nodes
    updateThreads(deltaTime); // If running non-threaded, then give the threads some time to process...
    updateAvatars(deltaTime, mouseRayOrigin, mouseRayDirection); //loop through all the other avatars and simulate them...
    updateMyAvatarSimulation(deltaTime); // Simulate myself
    updateParticles(deltaTime); // Simulate particle cloud movements
    updateMetavoxels(deltaTime); // update metavoxels
    updateTransmitter(deltaTime); // transmitter drive or pick
    updateCamera(deltaTime); // handle various camera tweaks like off axis projection
    updateDialogs(deltaTime); // update various stats dialogs if present
    updateAudio(deltaTime); // Update audio stats for procedural sounds
    updateCursor(deltaTime); // Handle cursor updates

    _particles.update(); // update the particles...
    _particleCollisionSystem.update(); // handle collisions for the particles...
}

void Application::updateAvatar(float deltaTime) {
    bool showWarnings = Menu::getInstance()->isOptionChecked(MenuOption::PipelineWarnings);
    PerformanceWarning warn(showWarnings, "Application::updateAvatar()");

    // rotate body yaw for yaw received from multitouch
    _myAvatar.setOrientation(_myAvatar.getOrientation()
                             * glm::quat(glm::vec3(0, _yawFromTouch, 0)));
    _yawFromTouch = 0.f;

    // apply pitch from touch
    _myAvatar.getHead().setMousePitch(_myAvatar.getHead().getMousePitch() +
                                      _myAvatar.getHand().getPitchUpdate() +
                                      _pitchFromTouch);
    _myAvatar.getHand().setPitchUpdate(0.f);
    _pitchFromTouch = 0.0f;

    // Update my avatar's state from gyros and/or webcam
    _myAvatar.updateFromGyrosAndOrWebcam(Menu::getInstance()->isOptionChecked(MenuOption::TurnWithHead));

    // Update head mouse from faceshift if active
    if (_faceshift.isActive()) {
        glm::vec3 headVelocity = _faceshift.getHeadAngularVelocity();

        // sets how quickly head angular rotation moves the head mouse
        const float HEADMOUSE_FACESHIFT_YAW_SCALE = 40.f;
        const float HEADMOUSE_FACESHIFT_PITCH_SCALE = 30.f;
        _headMouseX -= headVelocity.y * HEADMOUSE_FACESHIFT_YAW_SCALE;
        _headMouseY -= headVelocity.x * HEADMOUSE_FACESHIFT_PITCH_SCALE;
    }

    //  Constrain head-driven mouse to edges of screen
    _headMouseX = glm::clamp(_headMouseX, 0, _glWidget->width());
    _headMouseY = glm::clamp(_headMouseY, 0, _glWidget->height());

    if (OculusManager::isConnected()) {
        float yaw, pitch, roll;
        OculusManager::getEulerAngles(yaw, pitch, roll);

        _myAvatar.getHead().setYaw(yaw);
        _myAvatar.getHead().setPitch(pitch);
        _myAvatar.getHead().setRoll(roll);
    }

    //  Get audio loudness data from audio input device
    _myAvatar.getHead().setAudioLoudness(_audio.getLastInputLoudness());

    NodeList* nodeList = NodeList::getInstance();

    // send head/hand data to the avatar mixer and voxel server
    unsigned char broadcastString[MAX_PACKET_SIZE];
    unsigned char* endOfBroadcastStringWrite = broadcastString;

    endOfBroadcastStringWrite += populateTypeAndVersion(endOfBroadcastStringWrite, PACKET_TYPE_HEAD_DATA);

    QByteArray ownerUUID = nodeList->getOwnerUUID().toRfc4122();
    memcpy(endOfBroadcastStringWrite, ownerUUID.constData(), ownerUUID.size());
    endOfBroadcastStringWrite += ownerUUID.size();

    endOfBroadcastStringWrite += _myAvatar.getBroadcastData(endOfBroadcastStringWrite);

    const char nodeTypesOfInterest[] = { NODE_TYPE_AVATAR_MIXER };
    controlledBroadcastToNodes(broadcastString, endOfBroadcastStringWrite - broadcastString,
                               nodeTypesOfInterest, sizeof(nodeTypesOfInterest));

    const float AVATAR_URLS_SEND_INTERVAL = 1.0f;
    if (shouldDo(AVATAR_URLS_SEND_INTERVAL, deltaTime)) {
        QUrl empty;
        Avatar::sendAvatarURLsMessage(empty);
    }
    // Update _viewFrustum with latest camera and view frustum data...
    // NOTE: we get this from the view frustum, to make it simpler, since the
    // loadViewFrumstum() method will get the correct details from the camera
    // We could optimize this to not actually load the viewFrustum, since we don't
    // actually need to calculate the view frustum planes to send these details
    // to the server.
    loadViewFrustum(_myCamera, _viewFrustum);

    // Update my voxel servers with my current voxel query...
    queryOctree(NODE_TYPE_VOXEL_SERVER, PACKET_TYPE_VOXEL_QUERY, _voxelServerJurisdictions);
    queryOctree(NODE_TYPE_PARTICLE_SERVER, PACKET_TYPE_PARTICLE_QUERY, _particleServerJurisdictions);
}

void Application::queryOctree(NODE_TYPE serverType, PACKET_TYPE packetType, NodeToJurisdictionMap& jurisdictions) {

    // if voxels are disabled, then don't send this at all...
    if (!Menu::getInstance()->isOptionChecked(MenuOption::Voxels)) {
        return;
    }

    bool wantExtraDebugging = getLogger()->extraDebugging();

    // These will be the same for all servers, so we can set them up once and then reuse for each server we send to.
    _voxelQuery.setWantLowResMoving(!Menu::getInstance()->isOptionChecked(MenuOption::DisableLowRes));
    _voxelQuery.setWantColor(!Menu::getInstance()->isOptionChecked(MenuOption::DisableColorVoxels));
    _voxelQuery.setWantDelta(!Menu::getInstance()->isOptionChecked(MenuOption::DisableDeltaSending));
    _voxelQuery.setWantOcclusionCulling(Menu::getInstance()->isOptionChecked(MenuOption::EnableOcclusionCulling));
    _voxelQuery.setWantCompression(Menu::getInstance()->isOptionChecked(MenuOption::EnableVoxelPacketCompression));

    _voxelQuery.setCameraPosition(_viewFrustum.getPosition());
    _voxelQuery.setCameraOrientation(_viewFrustum.getOrientation());
    _voxelQuery.setCameraFov(_viewFrustum.getFieldOfView());
    _voxelQuery.setCameraAspectRatio(_viewFrustum.getAspectRatio());
    _voxelQuery.setCameraNearClip(_viewFrustum.getNearClip());
    _voxelQuery.setCameraFarClip(_viewFrustum.getFarClip());
    _voxelQuery.setCameraEyeOffsetPosition(_viewFrustum.getEyeOffsetPosition());
    _voxelQuery.setOctreeSizeScale(Menu::getInstance()->getVoxelSizeScale());
    _voxelQuery.setBoundaryLevelAdjust(Menu::getInstance()->getBoundaryLevelAdjust());

    unsigned char voxelQueryPacket[MAX_PACKET_SIZE];

    // Iterate all of the nodes, and get a count of how many voxel servers we have...
    int totalServers = 0;
    int inViewServers = 0;
    int unknownJurisdictionServers = 0;

    foreach (const SharedNodePointer& node, NodeList::getInstance()->getNodeHash()) {
        // only send to the NodeTypes that are serverType
        if (node->getActiveSocket() != NULL && node->getType() == serverType) {
            totalServers++;

            // get the server bounds for this server
            QUuid nodeUUID = node->getUUID();

            // if we haven't heard from this voxel server, go ahead and send it a query, so we
            // can get the jurisdiction...
            if (jurisdictions.find(nodeUUID) == jurisdictions.end()) {
                unknownJurisdictionServers++;
            } else {
                const JurisdictionMap& map = (jurisdictions)[nodeUUID];

                unsigned char* rootCode = map.getRootOctalCode();

                if (rootCode) {
                    VoxelPositionSize rootDetails;
                    voxelDetailsForCode(rootCode, rootDetails);
                    AABox serverBounds(glm::vec3(rootDetails.x, rootDetails.y, rootDetails.z), rootDetails.s);
                    serverBounds.scale(TREE_SCALE);

                    ViewFrustum::location serverFrustumLocation = _viewFrustum.boxInFrustum(serverBounds);

                    if (serverFrustumLocation != ViewFrustum::OUTSIDE) {
                        inViewServers++;
                    }
                }
            }
        }
    }

    if (wantExtraDebugging && unknownJurisdictionServers > 0) {
        qDebug("Servers: total %d, in view %d, unknown jurisdiction %d",
            totalServers, inViewServers, unknownJurisdictionServers);
    }

    int perServerPPS = 0;
    const int SMALL_BUDGET = 10;
    int perUnknownServer = SMALL_BUDGET;
    int totalPPS = Menu::getInstance()->getMaxVoxelPacketsPerSecond();

    // determine PPS based on number of servers
    if (inViewServers >= 1) {
        // set our preferred PPS to be exactly evenly divided among all of the voxel servers... and allocate 1 PPS
        // for each unknown jurisdiction server
        perServerPPS = (totalPPS / inViewServers) - (unknownJurisdictionServers * perUnknownServer);
    } else {
        if (unknownJurisdictionServers > 0) {
            perUnknownServer = (totalPPS / unknownJurisdictionServers);
        }
    }

    if (wantExtraDebugging && unknownJurisdictionServers > 0) {
        qDebug("perServerPPS: %d perUnknownServer: %d", perServerPPS, perUnknownServer);
    }

    NodeList* nodeList = NodeList::getInstance();

    foreach (const SharedNodePointer& node, nodeList->getNodeHash()) {
        // only send to the NodeTypes that are serverType
        if (node->getActiveSocket() != NULL && node->getType() == serverType) {


            // get the server bounds for this server
            QUuid nodeUUID = node->getUUID();

            bool inView = false;
            bool unknownView = false;

            // if we haven't heard from this voxel server, go ahead and send it a query, so we
            // can get the jurisdiction...
            if (jurisdictions.find(nodeUUID) == jurisdictions.end()) {
                unknownView = true; // assume it's in view
                if (wantExtraDebugging) {
                    qDebug() << "no known jurisdiction for node " << *node << ", assume it's visible.";
                }
            } else {
                const JurisdictionMap& map = (jurisdictions)[nodeUUID];

                unsigned char* rootCode = map.getRootOctalCode();

                if (rootCode) {
                    VoxelPositionSize rootDetails;
                    voxelDetailsForCode(rootCode, rootDetails);
                    AABox serverBounds(glm::vec3(rootDetails.x, rootDetails.y, rootDetails.z), rootDetails.s);
                    serverBounds.scale(TREE_SCALE);

                    ViewFrustum::location serverFrustumLocation = _viewFrustum.boxInFrustum(serverBounds);
                    if (serverFrustumLocation != ViewFrustum::OUTSIDE) {
                        inView = true;
                    } else {
                        inView = false;
                    }
                } else {
                    if (wantExtraDebugging) {
                        qDebug() << "Jurisdiction without RootCode for node " << *node << ". That's unusual!";
                    }
                }
            }

            if (inView) {
                _voxelQuery.setMaxOctreePacketsPerSecond(perServerPPS);
            } else if (unknownView) {
                if (wantExtraDebugging) {
                    qDebug() << "no known jurisdiction for node " << *node << ", give it budget of "
                            << perUnknownServer << " to send us jurisdiction.";
                }

                // set the query's position/orientation to be degenerate in a manner that will get the scene quickly
                // If there's only one server, then don't do this, and just let the normal voxel query pass through
                // as expected... this way, we will actually get a valid scene if there is one to be seen
                if (totalServers > 1) {
                    _voxelQuery.setCameraPosition(glm::vec3(-0.1,-0.1,-0.1));
                    const glm::quat OFF_IN_NEGATIVE_SPACE = glm::quat(-0.5, 0, -0.5, 1.0);
                    _voxelQuery.setCameraOrientation(OFF_IN_NEGATIVE_SPACE);
                    _voxelQuery.setCameraNearClip(0.1f);
                    _voxelQuery.setCameraFarClip(0.1f);
                    if (wantExtraDebugging) {
                        qDebug() << "Using 'minimal' camera position for node" << *node;
                    }
                } else {
                    if (wantExtraDebugging) {
                        qDebug() << "Using regular camera position for node" << *node;
                    }
                }
                _voxelQuery.setMaxOctreePacketsPerSecond(perUnknownServer);
            } else {
                _voxelQuery.setMaxOctreePacketsPerSecond(0);
            }
            // set up the packet for sending...
            unsigned char* endOfVoxelQueryPacket = voxelQueryPacket;

            // insert packet type/version and node UUID
            endOfVoxelQueryPacket += populateTypeAndVersion(endOfVoxelQueryPacket, packetType);
            QByteArray ownerUUID = nodeList->getOwnerUUID().toRfc4122();
            memcpy(endOfVoxelQueryPacket, ownerUUID.constData(), ownerUUID.size());
            endOfVoxelQueryPacket += ownerUUID.size();

            // encode the query data...
            endOfVoxelQueryPacket += _voxelQuery.getBroadcastData(endOfVoxelQueryPacket);

            int packetLength = endOfVoxelQueryPacket - voxelQueryPacket;

            // make sure we still have an active socket
            if (node->getActiveSocket()) {
                nodeList->getNodeSocket().writeDatagram((char*) voxelQueryPacket, packetLength,
                                                        node->getActiveSocket()->getAddress(), node->getActiveSocket()->getPort());
            }

            // Feed number of bytes to corresponding channel of the bandwidth meter
            _bandwidthMeter.outputStream(BandwidthMeter::VOXELS).updateValue(packetLength);
        }
    }
}

/////////////////////////////////////////////////////////////////////////////////////
// loadViewFrustum()
//
// Description: this will load the view frustum bounds for EITHER the head
//                 or the "myCamera".
//
void Application::loadViewFrustum(Camera& camera, ViewFrustum& viewFrustum) {
    // We will use these below, from either the camera or head vectors calculated above
    glm::vec3 position(camera.getPosition());
    float fov         = camera.getFieldOfView();
    float nearClip    = camera.getNearClip();
    float farClip     = camera.getFarClip();
    float aspectRatio = camera.getAspectRatio();

    glm::quat rotation = camera.getRotation();

    // Set the viewFrustum up with the correct position and orientation of the camera
    viewFrustum.setPosition(position);
    viewFrustum.setOrientation(rotation);

    // Also make sure it's got the correct lens details from the camera
    viewFrustum.setAspectRatio(aspectRatio);
    viewFrustum.setFieldOfView(fov);
    viewFrustum.setNearClip(nearClip);
    viewFrustum.setFarClip(farClip);
    viewFrustum.setEyeOffsetPosition(camera.getEyeOffsetPosition());
    viewFrustum.setEyeOffsetOrientation(camera.getEyeOffsetOrientation());

    // Ask the ViewFrustum class to calculate our corners
    viewFrustum.calculate();
}

glm::vec3 Application::getSunDirection() {
    return glm::normalize(_environment.getClosestData(_myCamera.getPosition()).getSunLocation() - _myCamera.getPosition());
}

void Application::updateShadowMap() {
    QOpenGLFramebufferObject* fbo = _textureCache.getShadowFramebufferObject();
    fbo->bind();
    glEnable(GL_DEPTH_TEST);
    glClear(GL_COLOR_BUFFER_BIT | GL_DEPTH_BUFFER_BIT);

    glViewport(0, 0, fbo->width(), fbo->height());

    glm::vec3 lightDirection = -getSunDirection();
    glm::quat rotation = glm::inverse(rotationBetween(IDENTITY_FRONT, lightDirection));
    glm::vec3 translation = glm::vec3();
    float nearScale = 0.0f;
    const float MAX_SHADOW_DISTANCE = 2.0f;
    float farScale = (MAX_SHADOW_DISTANCE - _viewFrustum.getNearClip()) / (_viewFrustum.getFarClip() - _viewFrustum.getNearClip());
    loadViewFrustum(_myCamera, _viewFrustum);
    glm::vec3 points[] = {
        rotation * (glm::mix(_viewFrustum.getNearTopLeft(), _viewFrustum.getFarTopLeft(), nearScale) + translation),
        rotation * (glm::mix(_viewFrustum.getNearTopRight(), _viewFrustum.getFarTopRight(), nearScale) + translation),
        rotation * (glm::mix(_viewFrustum.getNearBottomLeft(), _viewFrustum.getFarBottomLeft(), nearScale) + translation),
        rotation * (glm::mix(_viewFrustum.getNearBottomRight(), _viewFrustum.getFarBottomRight(), nearScale) + translation),
        rotation * (glm::mix(_viewFrustum.getNearTopLeft(), _viewFrustum.getFarTopLeft(), farScale) + translation),
        rotation * (glm::mix(_viewFrustum.getNearTopRight(), _viewFrustum.getFarTopRight(), farScale) + translation),
        rotation * (glm::mix(_viewFrustum.getNearBottomLeft(), _viewFrustum.getFarBottomLeft(), farScale) + translation),
        rotation * (glm::mix(_viewFrustum.getNearBottomRight(), _viewFrustum.getFarBottomRight(), farScale) + translation) };
    glm::vec3 minima(FLT_MAX, FLT_MAX, FLT_MAX), maxima(-FLT_MAX, -FLT_MAX, -FLT_MAX);
    for (int i = 0; i < sizeof(points) / sizeof(points[0]); i++) {
        minima = glm::min(minima, points[i]);
        maxima = glm::max(maxima, points[i]);
    }

    // stretch out our extents in z so that we get all of the avatars
    minima.z -= _viewFrustum.getFarClip() * 0.5f;
    maxima.z += _viewFrustum.getFarClip() * 0.5f;

    // save the combined matrix for rendering
    _shadowMatrix = glm::transpose(glm::translate(0.5f, 0.5f, 0.5f) * glm::scale(0.5f, 0.5f, 0.5f) *
        glm::ortho(minima.x, maxima.x, minima.y, maxima.y, -maxima.z, -minima.z) *
        glm::mat4_cast(rotation) * glm::translate(translation));

    glMatrixMode(GL_PROJECTION);
    glPushMatrix();
    glLoadIdentity();
    glOrtho(minima.x, maxima.x, minima.y, maxima.y, -maxima.z, -minima.z);

    glMatrixMode(GL_MODELVIEW);
    glPushMatrix();
    glLoadIdentity();
    glm::vec3 axis = glm::axis(rotation);
    glRotatef(glm::angle(rotation), axis.x, axis.y, axis.z);

    // store view matrix without translation, which we'll use for precision-sensitive objects
    glGetFloatv(GL_MODELVIEW_MATRIX, (GLfloat*)&_untranslatedViewMatrix);
    _viewMatrixTranslation = translation;

    glTranslatef(translation.x, translation.y, translation.z);

    renderAvatars(true);
    _particles.render();

    glPopMatrix();

    glMatrixMode(GL_PROJECTION);
    glPopMatrix();

    glMatrixMode(GL_MODELVIEW);

    fbo->release();

    glViewport(0, 0, _glWidget->width(), _glWidget->height());
}

const GLfloat WHITE_SPECULAR_COLOR[] = { 1.0f, 1.0f, 1.0f, 1.0f };
const GLfloat NO_SPECULAR_COLOR[] = { 0.0f, 0.0f, 0.0f, 1.0f };

void Application::setupWorldLight() {

    //  Setup 3D lights (after the camera transform, so that they are positioned in world space)
    glEnable(GL_COLOR_MATERIAL);
    glColorMaterial(GL_FRONT_AND_BACK, GL_AMBIENT_AND_DIFFUSE);

    glm::vec3 sunDirection = getSunDirection();
    GLfloat light_position0[] = { sunDirection.x, sunDirection.y, sunDirection.z, 0.0 };
    glLightfv(GL_LIGHT0, GL_POSITION, light_position0);
    GLfloat ambient_color[] = { 0.7f, 0.7f, 0.8f };
    glLightfv(GL_LIGHT0, GL_AMBIENT, ambient_color);
    GLfloat diffuse_color[] = { 0.8f, 0.7f, 0.7f };
    glLightfv(GL_LIGHT0, GL_DIFFUSE, diffuse_color);

    glLightfv(GL_LIGHT0, GL_SPECULAR, WHITE_SPECULAR_COLOR);
    glMaterialfv(GL_FRONT, GL_SPECULAR, WHITE_SPECULAR_COLOR);
    glMateriali(GL_FRONT, GL_SHININESS, 96);
}

void Application::displaySide(Camera& whichCamera, bool selfAvatarOnly) {
    PerformanceWarning warn(Menu::getInstance()->isOptionChecked(MenuOption::PipelineWarnings), "Application::displaySide()");
    // transform by eye offset

    // flip x if in mirror mode (also requires reversing winding order for backface culling)
    if (whichCamera.getMode() == CAMERA_MODE_MIRROR) {
        glScalef(-1.0f, 1.0f, 1.0f);
        glFrontFace(GL_CW);

    } else {
        glFrontFace(GL_CCW);
    }

    glm::vec3 eyeOffsetPos = whichCamera.getEyeOffsetPosition();
    glm::quat eyeOffsetOrient = whichCamera.getEyeOffsetOrientation();
    glm::vec3 eyeOffsetAxis = glm::axis(eyeOffsetOrient);
    glRotatef(-glm::angle(eyeOffsetOrient), eyeOffsetAxis.x, eyeOffsetAxis.y, eyeOffsetAxis.z);
    glTranslatef(-eyeOffsetPos.x, -eyeOffsetPos.y, -eyeOffsetPos.z);

    // transform view according to whichCamera
    // could be myCamera (if in normal mode)
    // or could be viewFrustumOffsetCamera if in offset mode

    glm::quat rotation = whichCamera.getRotation();
    glm::vec3 axis = glm::axis(rotation);
    glRotatef(-glm::angle(rotation), axis.x, axis.y, axis.z);

    // store view matrix without translation, which we'll use for precision-sensitive objects
    glGetFloatv(GL_MODELVIEW_MATRIX, (GLfloat*)&_untranslatedViewMatrix);
    _viewMatrixTranslation = -whichCamera.getPosition();

    glTranslatef(_viewMatrixTranslation.x, _viewMatrixTranslation.y, _viewMatrixTranslation.z);

    //  Setup 3D lights (after the camera transform, so that they are positioned in world space)
    setupWorldLight();

    if (!selfAvatarOnly && Menu::getInstance()->isOptionChecked(MenuOption::Stars)) {
        PerformanceWarning warn(Menu::getInstance()->isOptionChecked(MenuOption::PipelineWarnings),
            "Application::displaySide() ... stars...");
        if (!_stars.isStarsLoaded()) {
            _stars.generate(STARFIELD_NUM_STARS, STARFIELD_SEED);
        }
        // should be the first rendering pass - w/o depth buffer / lighting

        // compute starfield alpha based on distance from atmosphere
        float alpha = 1.0f;
        if (Menu::getInstance()->isOptionChecked(MenuOption::Atmosphere)) {
            const EnvironmentData& closestData = _environment.getClosestData(whichCamera.getPosition());
            float height = glm::distance(whichCamera.getPosition(), closestData.getAtmosphereCenter());
            if (height < closestData.getAtmosphereInnerRadius()) {
                alpha = 0.0f;

            } else if (height < closestData.getAtmosphereOuterRadius()) {
                alpha = (height - closestData.getAtmosphereInnerRadius()) /
                    (closestData.getAtmosphereOuterRadius() - closestData.getAtmosphereInnerRadius());
            }
        }

        // finally render the starfield
        _stars.render(whichCamera.getFieldOfView(), whichCamera.getAspectRatio(), whichCamera.getNearClip(), alpha);
    }

    // draw the sky dome
    if (!selfAvatarOnly && Menu::getInstance()->isOptionChecked(MenuOption::Atmosphere)) {
        PerformanceWarning warn(Menu::getInstance()->isOptionChecked(MenuOption::PipelineWarnings),
            "Application::displaySide() ... atmosphere...");
        _environment.renderAtmospheres(whichCamera);
    }

    glEnable(GL_LIGHTING);
    glEnable(GL_DEPTH_TEST);

    //  Enable to show line from me to the voxel I am touching
    //renderLineToTouchedVoxel();
    //renderThrustAtVoxel(_voxelThrust);

    if (!selfAvatarOnly) {
        // draw a red sphere
        float sphereRadius = 0.25f;
        glColor3f(1,0,0);
        glPushMatrix();
            glutSolidSphere(sphereRadius, 15, 15);
        glPopMatrix();

        // disable specular lighting for ground and voxels
        glMaterialfv(GL_FRONT, GL_SPECULAR, NO_SPECULAR_COLOR);

        //  Draw Cloud Particles
        if (Menu::getInstance()->isOptionChecked(MenuOption::ParticleCloud)) {
            _cloud.render();
        }
        //  Draw voxels
        if (Menu::getInstance()->isOptionChecked(MenuOption::Voxels)) {
            PerformanceWarning warn(Menu::getInstance()->isOptionChecked(MenuOption::PipelineWarnings),
                "Application::displaySide() ... voxels...");
            if (!Menu::getInstance()->isOptionChecked(MenuOption::DontRenderVoxels)) {
                _voxels.render(Menu::getInstance()->isOptionChecked(MenuOption::VoxelTextures));
            }
        }

        // also, metavoxels
        if (Menu::getInstance()->isOptionChecked(MenuOption::Metavoxels)) {
            PerformanceWarning warn(Menu::getInstance()->isOptionChecked(MenuOption::PipelineWarnings),
                "Application::displaySide() ... metavoxels...");
            _metavoxels.render();
        }

        // render particles...
        _particles.render();

        // render the ambient occlusion effect if enabled
        if (Menu::getInstance()->isOptionChecked(MenuOption::AmbientOcclusion)) {
            PerformanceWarning warn(Menu::getInstance()->isOptionChecked(MenuOption::PipelineWarnings),
                "Application::displaySide() ... AmbientOcclusion...");
            _ambientOcclusionEffect.render();
        }

        // restore default, white specular
        glMaterialfv(GL_FRONT, GL_SPECULAR, WHITE_SPECULAR_COLOR);

        //  Render the highlighted voxel
        if (_isHighlightVoxel) {
            renderHighlightVoxel(_highlightVoxel);
        }

        // indicate what we'll be adding/removing in mouse mode, if anything
        if (_mouseVoxel.s != 0 && whichCamera.getMode() != CAMERA_MODE_MIRROR) {
            PerformanceWarning warn(Menu::getInstance()->isOptionChecked(MenuOption::PipelineWarnings),
                "Application::displaySide() ... voxels TOOLS UX...");

            glDisable(GL_LIGHTING);
            glPushMatrix();
            glScalef(TREE_SCALE, TREE_SCALE, TREE_SCALE);
            const float CUBE_EXPANSION = 1.01f;
            if (_nudgeStarted) {
                renderNudgeGuide(_nudgeGuidePosition.x, _nudgeGuidePosition.y, _nudgeGuidePosition.z, _nudgeVoxel.s);
                renderNudgeGrid(_nudgeVoxel.x, _nudgeVoxel.y, _nudgeVoxel.z, _nudgeVoxel.s, _mouseVoxel.s);
                glPushMatrix();
                glTranslatef(_nudgeVoxel.x + _nudgeVoxel.s * 0.5f,
                    _nudgeVoxel.y + _nudgeVoxel.s * 0.5f,
                    _nudgeVoxel.z + _nudgeVoxel.s * 0.5f);
                glColor3ub(255, 255, 255);
                glLineWidth(4.0f);
                glutWireCube(_nudgeVoxel.s * CUBE_EXPANSION);
                glPopMatrix();
            } else {
                renderMouseVoxelGrid(_mouseVoxel.x, _mouseVoxel.y, _mouseVoxel.z, _mouseVoxel.s);
            }

            if (Menu::getInstance()->isOptionChecked(MenuOption::VoxelAddMode)) {
                // use a contrasting color so that we can see what we're doing
                glColor3ub(_mouseVoxel.red + 128, _mouseVoxel.green + 128, _mouseVoxel.blue + 128);
            } else {
                glColor3ub(_mouseVoxel.red, _mouseVoxel.green, _mouseVoxel.blue);
            }

            if (_nudgeStarted) {
                // render nudge guide cube
                glTranslatef(_nudgeGuidePosition.x + _nudgeVoxel.s*0.5f,
                    _nudgeGuidePosition.y + _nudgeVoxel.s*0.5f,
                    _nudgeGuidePosition.z + _nudgeVoxel.s*0.5f);
                glLineWidth(4.0f);
                glutWireCube(_nudgeVoxel.s * CUBE_EXPANSION);
            } else {
                glTranslatef(_mouseVoxel.x + _mouseVoxel.s*0.5f,
                    _mouseVoxel.y + _mouseVoxel.s*0.5f,
                    _mouseVoxel.z + _mouseVoxel.s*0.5f);
                glLineWidth(4.0f);
                glutWireCube(_mouseVoxel.s * CUBE_EXPANSION);
            }
            glLineWidth(1.0f);
            glPopMatrix();
            glEnable(GL_LIGHTING);
        }

        if (Menu::getInstance()->isOptionChecked(MenuOption::VoxelSelectMode) && _pasteMode && whichCamera.getMode() != CAMERA_MODE_MIRROR) {
            PerformanceWarning warn(Menu::getInstance()->isOptionChecked(MenuOption::PipelineWarnings),
                "Application::displaySide() ... PASTE Preview...");

            glPushMatrix();
            glTranslatef(_mouseVoxel.x * TREE_SCALE,
                         _mouseVoxel.y * TREE_SCALE,
                         _mouseVoxel.z * TREE_SCALE);
            glScalef(_mouseVoxel.s,
                     _mouseVoxel.s,
                     _mouseVoxel.s);

            _sharedVoxelSystem.render(true);
            glPopMatrix();
        }
    }

    renderAvatars(whichCamera.getMode() == CAMERA_MODE_MIRROR, selfAvatarOnly);

    if (!selfAvatarOnly) {
        //  Render the world box
        if (whichCamera.getMode() != CAMERA_MODE_MIRROR && Menu::getInstance()->isOptionChecked(MenuOption::Stats)) {
            renderWorldBox();
        }

        // brad's frustum for debugging
        if (Menu::getInstance()->isOptionChecked(MenuOption::DisplayFrustum) && whichCamera.getMode() != CAMERA_MODE_MIRROR) {
            PerformanceWarning warn(Menu::getInstance()->isOptionChecked(MenuOption::PipelineWarnings),
                "Application::displaySide() ... renderViewFrustum...");
            renderViewFrustum(_viewFrustum);
        }

        // render voxel fades if they exist
        if (_voxelFades.size() > 0) {
            PerformanceWarning warn(Menu::getInstance()->isOptionChecked(MenuOption::PipelineWarnings),
                "Application::displaySide() ... voxel fades...");
            for(std::vector<VoxelFade>::iterator fade = _voxelFades.begin(); fade != _voxelFades.end();) {
                fade->render();
                if(fade->isDone()) {
                    fade = _voxelFades.erase(fade);
                } else {
                    ++fade;
                }
            }
        }

        // render transmitter pick ray, if non-empty
        if (_transmitterPickStart != _transmitterPickEnd) {
            PerformanceWarning warn(Menu::getInstance()->isOptionChecked(MenuOption::PipelineWarnings),
                "Application::displaySide() ... transmitter pick ray...");

            Glower glower;
            const float TRANSMITTER_PICK_COLOR[] = { 1.0f, 1.0f, 0.0f };
            glColor3fv(TRANSMITTER_PICK_COLOR);
            glLineWidth(3.0f);
            glBegin(GL_LINES);
            glVertex3f(_transmitterPickStart.x, _transmitterPickStart.y, _transmitterPickStart.z);
            glVertex3f(_transmitterPickEnd.x, _transmitterPickEnd.y, _transmitterPickEnd.z);
            glEnd();
            glLineWidth(1.0f);

            glPushMatrix();
            glTranslatef(_transmitterPickEnd.x, _transmitterPickEnd.y, _transmitterPickEnd.z);

            const float PICK_END_RADIUS = 0.025f;
            glutSolidSphere(PICK_END_RADIUS, 8, 8);

            glPopMatrix();
        }
    }
}

void Application::loadTranslatedViewMatrix(const glm::vec3& translation) {
    glLoadMatrixf((const GLfloat*)&_untranslatedViewMatrix);
    glTranslatef(translation.x + _viewMatrixTranslation.x, translation.y + _viewMatrixTranslation.y,
        translation.z + _viewMatrixTranslation.z);
}

void Application::computeOffAxisFrustum(float& left, float& right, float& bottom, float& top, float& nearVal,
    float& farVal, glm::vec4& nearClipPlane, glm::vec4& farClipPlane) const {

    _viewFrustum.computeOffAxisFrustum(left, right, bottom, top, nearVal, farVal, nearClipPlane, farClipPlane);
}

void Application::displayOverlay() {
    PerformanceWarning warn(Menu::getInstance()->isOptionChecked(MenuOption::PipelineWarnings), "Application::displayOverlay()");

    //  Render 2D overlay:  I/O level bar graphs and text
    glMatrixMode(GL_PROJECTION);
    glPushMatrix();
        glLoadIdentity();
        gluOrtho2D(0, _glWidget->width(), _glWidget->height(), 0);
        glDisable(GL_DEPTH_TEST);
        glDisable(GL_LIGHTING);

        //  Display a single screen-size quad to create an alpha blended 'collision' flash
        if (_audio.getCollisionFlashesScreen()) {
            float collisionSoundMagnitude = _audio.getCollisionSoundMagnitude();
            const float VISIBLE_COLLISION_SOUND_MAGNITUDE = 0.5f;
            if (collisionSoundMagnitude > VISIBLE_COLLISION_SOUND_MAGNITUDE) {
                    renderCollisionOverlay(_glWidget->width(), _glWidget->height(), _audio.getCollisionSoundMagnitude());
            }
        }

        if (Menu::getInstance()->isOptionChecked(MenuOption::Stats)) {
            _audio.render(_glWidget->width(), _glWidget->height());
            if (Menu::getInstance()->isOptionChecked(MenuOption::Oscilloscope)) {
                _audioScope.render(45, _glWidget->height() - 200);
            }
        }

       //noiseTest(_glWidget->width(), _glWidget->height());

    if (Menu::getInstance()->isOptionChecked(MenuOption::HeadMouse)) {
        //  Display small target box at center or head mouse target that can also be used to measure LOD
        glColor3f(1.0, 1.0, 1.0);
        glDisable(GL_LINE_SMOOTH);
        const int PIXEL_BOX = 16;
        glBegin(GL_LINES);
        glVertex2f(_headMouseX - PIXEL_BOX/2, _headMouseY);
        glVertex2f(_headMouseX + PIXEL_BOX/2, _headMouseY);
        glVertex2f(_headMouseX, _headMouseY - PIXEL_BOX/2);
        glVertex2f(_headMouseX, _headMouseY + PIXEL_BOX/2);
        glEnd();
        glEnable(GL_LINE_SMOOTH);
        glColor3f(1.f, 0.f, 0.f);
        glPointSize(3.0f);
        glDisable(GL_POINT_SMOOTH);
        glBegin(GL_POINTS);
        glVertex2f(_headMouseX - 1, _headMouseY + 1);
        glEnd();
        //  If Faceshift is active, show eye pitch and yaw as separate pointer
        if (_faceshift.isActive()) {
            const float EYE_TARGET_PIXELS_PER_DEGREE = 40.0;
            int eyeTargetX = (_glWidget->width() / 2) -  _faceshift.getEstimatedEyeYaw() * EYE_TARGET_PIXELS_PER_DEGREE;
            int eyeTargetY = (_glWidget->height() / 2) -  _faceshift.getEstimatedEyePitch() * EYE_TARGET_PIXELS_PER_DEGREE;

            glColor3f(0.0, 1.0, 1.0);
            glDisable(GL_LINE_SMOOTH);
            glBegin(GL_LINES);
            glVertex2f(eyeTargetX - PIXEL_BOX/2, eyeTargetY);
            glVertex2f(eyeTargetX + PIXEL_BOX/2, eyeTargetY);
            glVertex2f(eyeTargetX, eyeTargetY - PIXEL_BOX/2);
            glVertex2f(eyeTargetX, eyeTargetY + PIXEL_BOX/2);
            glEnd();

        }
    }

    //  Show hand transmitter data if detected
    if (_myTransmitter.isConnected()) {
        _myTransmitter.renderLevels(_glWidget->width(), _glWidget->height());
    }
    //  Display stats and log text onscreen
    glLineWidth(1.0f);
    glPointSize(1.0f);

    if (Menu::getInstance()->isOptionChecked(MenuOption::Stats)) {
        //  Onscreen text about position, servers, etc
        displayStats();
        //  Bandwidth meter
        if (Menu::getInstance()->isOptionChecked(MenuOption::Bandwidth)) {
            _bandwidthMeter.render(_glWidget->width(), _glWidget->height());
        }
        //  Stats at upper right of screen about who domain server is telling us about
        glPointSize(1.0f);
        char nodes[100];

        int totalAvatars = 0, totalServers = 0;

        foreach (const SharedNodePointer& node, NodeList::getInstance()->getNodeHash()) {
            node->getType() == NODE_TYPE_AGENT ? totalAvatars++ : totalServers++;
        }

        sprintf(nodes, "Servers: %d, Avatars: %d\n", totalServers, totalAvatars);
        drawtext(_glWidget->width() - 150, 20, 0.10f, 0, 1.0f, 0, nodes, 1, 0, 0);
    }

    // testing rendering coverage map
    if (Menu::getInstance()->isOptionChecked(MenuOption::CoverageMapV2)) {
        renderCoverageMapV2();
    }

    if (Menu::getInstance()->isOptionChecked(MenuOption::CoverageMap)) {
        renderCoverageMap();
    }

    //  Show chat entry field
    if (_chatEntryOn) {
        _chatEntry.render(_glWidget->width(), _glWidget->height());
    }

    //  Show on-screen msec timer
    if (Menu::getInstance()->isOptionChecked(MenuOption::FrameTimer)) {
        char frameTimer[10];
        uint64_t mSecsNow = floor(usecTimestampNow() / 1000.0 + 0.5);
        sprintf(frameTimer, "%d\n", (int)(mSecsNow % 1000));
        drawtext(_glWidget->width() - 100, _glWidget->height() - 20, 0.30f, 0, 1.0f, 0, frameTimer, 0, 0, 0);
        drawtext(_glWidget->width() - 102, _glWidget->height() - 22, 0.30f, 0, 1.0f, 0, frameTimer, 1, 1, 1);
    }


    // render the webcam input frame
    _webcam.renderPreview(_glWidget->width(), _glWidget->height());

    _palette.render(_glWidget->width(), _glWidget->height());

    QAction* paintColorAction = NULL;
    if (Menu::getInstance()->isOptionChecked(MenuOption::VoxelGetColorMode)
        && (paintColorAction = Menu::getInstance()->getActionForOption(MenuOption::VoxelPaintColor))->data().value<QColor>()
            != _swatch.getColor()) {
        QColor color = paintColorAction->data().value<QColor>();
        TextRenderer textRenderer(SANS_FONT_FAMILY, 11, 50);
        const char line1[] = "Assign this color to a swatch";
        const char line2[] = "by choosing a key from 1 to 8.";

        int left = (_glWidget->width() - POPUP_WIDTH - 2 * POPUP_MARGIN) / 2;
        int top = _glWidget->height() / 40;

        glBegin(GL_POLYGON);
        glColor3f(0.0f, 0.0f, 0.0f);
        for (double a = M_PI; a < 1.5f * M_PI; a += POPUP_STEP) {
            glVertex2f(left + POPUP_MARGIN * cos(a)              , top + POPUP_MARGIN * sin(a));
        }
        for (double a = 1.5f * M_PI; a < 2.0f * M_PI; a += POPUP_STEP) {
            glVertex2f(left + POPUP_WIDTH + POPUP_MARGIN * cos(a), top + POPUP_MARGIN * sin(a));
        }
        for (double a = 0.0f; a < 0.5f * M_PI; a += POPUP_STEP) {
            glVertex2f(left + POPUP_WIDTH + POPUP_MARGIN * cos(a), top + POPUP_HEIGHT + POPUP_MARGIN * sin(a));
        }
        for (double a = 0.5f * M_PI; a < 1.0f * M_PI; a += POPUP_STEP) {
            glVertex2f(left + POPUP_MARGIN * cos(a)              , top + POPUP_HEIGHT + POPUP_MARGIN * sin(a));
        }
        glEnd();

        glBegin(GL_QUADS);
        glColor3f(color.redF(),
                  color.greenF(),
                  color.blueF());
        glVertex2f(left               , top);
        glVertex2f(left + SWATCH_WIDTH, top);
        glVertex2f(left + SWATCH_WIDTH, top + SWATCH_HEIGHT);
        glVertex2f(left               , top + SWATCH_HEIGHT);
        glEnd();

        glColor3f(1.0f, 1.0f, 1.0f);
        textRenderer.draw(left + SWATCH_WIDTH + POPUP_MARGIN, top + FIRST_LINE_OFFSET , line1);
        textRenderer.draw(left + SWATCH_WIDTH + POPUP_MARGIN, top + SECOND_LINE_OFFSET, line2);
    }
    else {
        _swatch.checkColor();
    }

    if (_pieMenu.isDisplayed()) {
        _pieMenu.render();
    }

    glPopMatrix();
}


void Application::displayStats() {
    int statsVerticalOffset = 8;
    const int PELS_PER_LINE = 15;
    char stats[200];
    statsVerticalOffset += PELS_PER_LINE;
    sprintf(stats, "%3.0f FPS, %d Pkts/sec, %3.2f Mbps   ",
            _fps, _packetsPerSecond,  (float)_bytesPerSecond * 8.f / 1000000.f);
    drawtext(10, statsVerticalOffset, 0.10f, 0, 1.0, 0, stats);

    if (Menu::getInstance()->isOptionChecked(MenuOption::TestPing)) {
        int pingAudio = 0, pingAvatar = 0, pingVoxel = 0, pingVoxelMax = 0;

        NodeList* nodeList = NodeList::getInstance();
        SharedNodePointer audioMixerNode = nodeList->soloNodeOfType(NODE_TYPE_AUDIO_MIXER);
        SharedNodePointer avatarMixerNode = nodeList->soloNodeOfType(NODE_TYPE_AVATAR_MIXER);

        pingAudio = audioMixerNode ? audioMixerNode->getPingMs() : 0;
        pingAvatar = avatarMixerNode ? avatarMixerNode->getPingMs() : 0;


        // Now handle voxel servers, since there could be more than one, we average their ping times
        unsigned long totalPingVoxel = 0;
        int voxelServerCount = 0;

        foreach (const SharedNodePointer& node, nodeList->getNodeHash()) {
            if (node->getType() == NODE_TYPE_VOXEL_SERVER) {
                totalPingVoxel += node->getPingMs();
                voxelServerCount++;
                if (pingVoxelMax < node->getPingMs()) {
                    pingVoxelMax = node->getPingMs();
                }
            }
        }

        if (voxelServerCount) {
            pingVoxel = totalPingVoxel/voxelServerCount;
        }

        char pingStats[200];
        statsVerticalOffset += PELS_PER_LINE;
        sprintf(pingStats, "Ping audio/avatar/voxel: %d / %d / %d avg %d max ", pingAudio, pingAvatar, pingVoxel, pingVoxelMax);
        drawtext(10, statsVerticalOffset, 0.10f, 0, 1.0, 0, pingStats);
    }

    char avatarStats[200];
    statsVerticalOffset += PELS_PER_LINE;
    glm::vec3 avatarPos = _myAvatar.getPosition();
    sprintf(avatarStats, "Avatar: pos %.3f, %.3f, %.3f, vel %.1f, yaw = %.2f", avatarPos.x, avatarPos.y, avatarPos.z, glm::length(_myAvatar.getVelocity()), _myAvatar.getBodyYaw());
    drawtext(10, statsVerticalOffset, 0.10f, 0, 1.0, 0, avatarStats);

    SharedNodePointer avatarMixer = NodeList::getInstance()->soloNodeOfType(NODE_TYPE_AVATAR_MIXER);
    char avatarMixerStats[200];
    if (avatarMixer) {
        sprintf(avatarMixerStats, "Avatar Mixer: %.f kbps, %.f pps",
                roundf(avatarMixer->getAverageKilobitsPerSecond()),
                roundf(avatarMixer->getAveragePacketsPerSecond()));
    } else {
        sprintf(avatarMixerStats, "No Avatar Mixer");
    }
    statsVerticalOffset += PELS_PER_LINE;
    drawtext(10, statsVerticalOffset, 0.10f, 0, 1.0, 0, avatarMixerStats);


    // Used for formatting voxel stats details
    statsVerticalOffset += PELS_PER_LINE; // skip a line for voxels
    QLocale locale(QLocale::English);
    std::stringstream voxelStats;

    // iterate all the current voxel stats, and list their sending modes, and total voxel counts
    std::stringstream sendingMode("");
    sendingMode << "Octree Sending Mode: [";
    int serverCount = 0;
    int movingServerCount = 0;
    unsigned long totalNodes = 0;
    unsigned long totalInternal = 0;
    unsigned long totalLeaves = 0;
    for(NodeToVoxelSceneStatsIterator i = _octreeServerSceneStats.begin(); i != _octreeServerSceneStats.end(); i++) {
        //const QUuid& uuid = i->first;
        VoxelSceneStats& stats = i->second;
        serverCount++;
        if (serverCount > 1) {
            sendingMode << ",";
        }
        if (stats.isMoving()) {
            sendingMode << "M";
            movingServerCount++;
        } else {
            sendingMode << "S";
        }

        // calculate server node totals
        totalNodes += stats.getTotalElements();
        totalInternal += stats.getTotalInternal();
        totalLeaves += stats.getTotalLeaves();
    }
    if (serverCount == 0) {
        sendingMode << "---";
    }
    sendingMode << "] " << serverCount << " servers";
    if (movingServerCount > 0) {
        sendingMode << " <SCENE NOT STABLE>";
    } else {
        sendingMode << " <SCENE STABLE>";
    }

    QString serversTotalString = locale.toString((uint)totalNodes); // consider adding: .rightJustified(10, ' ');
    QString serversInternalString = locale.toString((uint)totalInternal);
    QString serversLeavesString = locale.toString((uint)totalLeaves);

    // Server Voxels
    voxelStats.str("");
    voxelStats <<
        "Server Voxels Total: " << serversTotalString.toLocal8Bit().constData() << " / " <<
        "Internal: " << serversInternalString.toLocal8Bit().constData() << " / " <<
        "Leaves: " << serversLeavesString.toLocal8Bit().constData() << "";
    statsVerticalOffset += PELS_PER_LINE;
    drawtext(10, statsVerticalOffset, 0.10f, 0, 1.0, 0, (char*)voxelStats.str().c_str());

    unsigned long localTotal = VoxelTreeElement::getNodeCount();
    unsigned long localInternal = VoxelTreeElement::getInternalNodeCount();
    unsigned long localLeaves = VoxelTreeElement::getLeafNodeCount();
    QString localTotalString = locale.toString((uint)localTotal); // consider adding: .rightJustified(10, ' ');
    QString localInternalString = locale.toString((uint)localInternal);
    QString localLeavesString = locale.toString((uint)localLeaves);

    // Local Voxels
    voxelStats.str("");
    voxelStats <<
        "Local Voxels Total: " << localTotalString.toLocal8Bit().constData() << " / " <<
        "Internal: " << localInternalString.toLocal8Bit().constData() << " / " <<
        "Leaves: " << localLeavesString.toLocal8Bit().constData() << "";
    statsVerticalOffset += PELS_PER_LINE;
    drawtext(10, statsVerticalOffset, 0.10f, 0, 1.0, 0, (char*)voxelStats.str().c_str());

    // Local Voxel Memory Usage
    voxelStats.str("");
    voxelStats <<
        "Voxels Memory Nodes: " << VoxelTreeElement::getTotalMemoryUsage() / 1000000.f << "MB "
        "Geometry RAM: " << _voxels.getVoxelMemoryUsageRAM() / 1000000.f << "MB " <<
        "VBO: " << _voxels.getVoxelMemoryUsageVBO() / 1000000.f << "MB ";
    if (_voxels.hasVoxelMemoryUsageGPU()) {
        voxelStats << "GPU: " << _voxels.getVoxelMemoryUsageGPU() / 1000000.f << "MB ";
    }
    statsVerticalOffset += PELS_PER_LINE;
    drawtext(10, statsVerticalOffset, 0.10f, 0, 1.0, 0, (char*)voxelStats.str().c_str());

    // Voxel Rendering
    voxelStats.str("");
    voxelStats.precision(4);
    voxelStats << "Voxel Rendering Slots " <<
        "Max: " << _voxels.getMaxVoxels() / 1000.f << "K " <<
        "Drawn: " << _voxels.getVoxelsWritten() / 1000.f << "K " <<
        "Abandoned: " << _voxels.getAbandonedVoxels() / 1000.f << "K ";
    statsVerticalOffset += PELS_PER_LINE;
    drawtext(10, statsVerticalOffset, 0.10f, 0, 1.0, 0, (char*)voxelStats.str().c_str());

    // draw Sending mode AFTER server node stats
    statsVerticalOffset += PELS_PER_LINE;
    drawtext(10, statsVerticalOffset, 0.10f, 0, 1.0, 0, (char*)sendingMode.str().c_str());

    // Incoming packets
    voxelStats.str("");
    int voxelPacketsToProcess = _voxelProcessor.packetsToProcessCount();
    QString packetsString = locale.toString((int)voxelPacketsToProcess);
    QString maxString = locale.toString((int)_recentMaxPackets);
    voxelStats << "Voxel Packets to Process: " << packetsString.toLocal8Bit().constData()
                << " [Recent Max: " << maxString.toLocal8Bit().constData() << "]";

    if (_resetRecentMaxPacketsSoon && voxelPacketsToProcess > 0) {
        _recentMaxPackets = 0;
        _resetRecentMaxPacketsSoon = false;
    }
    if (voxelPacketsToProcess == 0) {
        _resetRecentMaxPacketsSoon = true;
    } else {
        if (voxelPacketsToProcess > _recentMaxPackets) {
            _recentMaxPackets = voxelPacketsToProcess;
        }
    }
    statsVerticalOffset += PELS_PER_LINE;
    drawtext(10, statsVerticalOffset, 0.10f, 0, 1.0, 0, (char*)voxelStats.str().c_str());
}

void Application::renderThrustAtVoxel(const glm::vec3& thrust) {
    if (_mousePressed) {
        glColor3f(1, 0, 0);
        glLineWidth(2.0f);
        glBegin(GL_LINES);
        glm::vec3 voxelTouched = getMouseVoxelWorldCoordinates(_mouseVoxelDragging);
        glVertex3f(voxelTouched.x, voxelTouched.y, voxelTouched.z);
        glVertex3f(voxelTouched.x + thrust.x, voxelTouched.y + thrust.y, voxelTouched.z + thrust.z);
        glEnd();
    }
}

void Application::renderLineToTouchedVoxel() {
    //  Draw a teal line to the voxel I am currently dragging on
    if (_mousePressed) {
        glColor3f(0, 1, 1);
        glLineWidth(2.0f);
        glBegin(GL_LINES);
        glm::vec3 voxelTouched = getMouseVoxelWorldCoordinates(_mouseVoxelDragging);
        glVertex3f(voxelTouched.x, voxelTouched.y, voxelTouched.z);
        glm::vec3 headPosition = _myAvatar.getHeadJointPosition();
        glVertex3fv(&headPosition.x);
        glEnd();
    }
}


glm::vec2 Application::getScaledScreenPoint(glm::vec2 projectedPoint) {
    float horizontalScale = _glWidget->width() / 2.0f;
    float verticalScale   = _glWidget->height() / 2.0f;

    // -1,-1 is 0,windowHeight
    // 1,1 is windowWidth,0

    // -1,1                    1,1
    // +-----------------------+
    // |           |           |
    // |           |           |
    // | -1,0      |           |
    // |-----------+-----------|
    // |          0,0          |
    // |           |           |
    // |           |           |
    // |           |           |
    // +-----------------------+
    // -1,-1                   1,-1

    glm::vec2 screenPoint((projectedPoint.x + 1.0) * horizontalScale,
        ((projectedPoint.y + 1.0) * -verticalScale) + _glWidget->height());

    return screenPoint;
}

// render the coverage map on screen
void Application::renderCoverageMapV2() {
    glDisable(GL_LIGHTING);
    glLineWidth(2.0);
    glBegin(GL_LINES);
    glColor3f(0,1,1);

    renderCoverageMapsV2Recursively(&_voxels.myCoverageMapV2);

    glEnd();
    glEnable(GL_LIGHTING);
}

void Application::renderCoverageMapsV2Recursively(CoverageMapV2* map) {
    // render ourselves...
    if (map->isCovered()) {
        BoundingBox box = map->getBoundingBox();

        glm::vec2 firstPoint = getScaledScreenPoint(box.getVertex(0));
        glm::vec2 lastPoint(firstPoint);

        for (int i = 1; i < box.getVertexCount(); i++) {
            glm::vec2 thisPoint = getScaledScreenPoint(box.getVertex(i));

            glVertex2f(lastPoint.x, lastPoint.y);
            glVertex2f(thisPoint.x, thisPoint.y);
            lastPoint = thisPoint;
        }

        glVertex2f(lastPoint.x, lastPoint.y);
        glVertex2f(firstPoint.x, firstPoint.y);
    } else {
        // iterate our children and call render on them.
        for (int i = 0; i < CoverageMapV2::NUMBER_OF_CHILDREN; i++) {
            CoverageMapV2* childMap = map->getChild(i);
            if (childMap) {
                renderCoverageMapsV2Recursively(childMap);
            }
        }
    }
}

// render the coverage map on screen
void Application::renderCoverageMap() {

    glDisable(GL_LIGHTING);
    glLineWidth(2.0);
    glBegin(GL_LINES);
    glColor3f(0,0,1);

    renderCoverageMapsRecursively(&_voxels.myCoverageMap);

    glEnd();
    glEnable(GL_LIGHTING);
}

void Application::renderCoverageMapsRecursively(CoverageMap* map) {
    for (int i = 0; i < map->getPolygonCount(); i++) {

        OctreeProjectedPolygon* polygon = map->getPolygon(i);

        if (polygon->getProjectionType()        == (PROJECTION_RIGHT | PROJECTION_NEAR | PROJECTION_BOTTOM)) {
            glColor3f(.5,0,0); // dark red
        } else if (polygon->getProjectionType() == (PROJECTION_NEAR | PROJECTION_RIGHT)) {
            glColor3f(.5,.5,0); // dark yellow
        } else if (polygon->getProjectionType() == (PROJECTION_NEAR | PROJECTION_LEFT)) {
            glColor3f(.5,.5,.5); // gray
        } else if (polygon->getProjectionType() == (PROJECTION_NEAR | PROJECTION_LEFT | PROJECTION_BOTTOM)) {
            glColor3f(.5,0,.5); // dark magenta
        } else if (polygon->getProjectionType() == (PROJECTION_NEAR | PROJECTION_BOTTOM)) {
            glColor3f(.75,0,0); // red
        } else if (polygon->getProjectionType() == (PROJECTION_NEAR | PROJECTION_TOP)) {
            glColor3f(1,0,1); // magenta
        } else if (polygon->getProjectionType() == (PROJECTION_NEAR | PROJECTION_LEFT | PROJECTION_TOP)) {
            glColor3f(0,0,1); // Blue
        } else if (polygon->getProjectionType() == (PROJECTION_NEAR | PROJECTION_RIGHT | PROJECTION_TOP)) {
            glColor3f(0,1,0); // green
        } else if (polygon->getProjectionType() == (PROJECTION_NEAR)) {
            glColor3f(1,1,0); // yellow
        } else if (polygon->getProjectionType() == (PROJECTION_FAR | PROJECTION_RIGHT | PROJECTION_BOTTOM)) {
            glColor3f(0,.5,.5); // dark cyan
        } else {
            glColor3f(1,0,0);
        }

        glm::vec2 firstPoint = getScaledScreenPoint(polygon->getVertex(0));
        glm::vec2 lastPoint(firstPoint);

        for (int i = 1; i < polygon->getVertexCount(); i++) {
            glm::vec2 thisPoint = getScaledScreenPoint(polygon->getVertex(i));

            glVertex2f(lastPoint.x, lastPoint.y);
            glVertex2f(thisPoint.x, thisPoint.y);
            lastPoint = thisPoint;
        }

        glVertex2f(lastPoint.x, lastPoint.y);
        glVertex2f(firstPoint.x, firstPoint.y);
    }

    // iterate our children and call render on them.
    for (int i = 0; i < CoverageMapV2::NUMBER_OF_CHILDREN; i++) {
        CoverageMap* childMap = map->getChild(i);
        if (childMap) {
            renderCoverageMapsRecursively(childMap);
        }
    }
}

void Application::renderAvatars(bool forceRenderHead, bool selfAvatarOnly) {
    if (!Menu::getInstance()->isOptionChecked(MenuOption::Avatars)) {
        return;
    }
    PerformanceWarning warn(Menu::getInstance()->isOptionChecked(MenuOption::PipelineWarnings),
        "Application::renderAvatars()");

    if (!selfAvatarOnly) {
        //  Render avatars of other nodes
        NodeList* nodeList = NodeList::getInstance();

        foreach (const SharedNodePointer& node, nodeList->getNodeHash()) {
            QMutexLocker(&node->getMutex());

            if (node->getLinkedData() != NULL && node->getType() == NODE_TYPE_AGENT) {
                Avatar *avatar = (Avatar *)node->getLinkedData();
                if (!avatar->isInitialized()) {
                    avatar->init();
                }
                avatar->render(false);
                avatar->setDisplayingLookatVectors(Menu::getInstance()->isOptionChecked(MenuOption::LookAtVectors));
            }
        }

        // render avatar fades
        Glower glower;
        for (vector<Avatar*>::iterator fade = _avatarFades.begin(); fade != _avatarFades.end(); fade++) {
            (*fade)->render(false);
        }
    }

    // Render my own Avatar
    _myAvatar.render(forceRenderHead);
    _myAvatar.setDisplayingLookatVectors(Menu::getInstance()->isOptionChecked(MenuOption::LookAtVectors));

    if (Menu::getInstance()->isOptionChecked(MenuOption::LookAtIndicator) && _lookatTargetAvatar) {
        renderLookatIndicator(_lookatOtherPosition);
    }
}

// renderViewFrustum()
//
// Description: this will render the view frustum bounds for EITHER the head
//                 or the "myCamera".
//
// Frustum rendering mode. For debug purposes, we allow drawing the frustum in a couple of different ways.
// We can draw it with each of these parts:
//    * Origin Direction/Up/Right vectors - these will be drawn at the point of the camera
//    * Near plane - this plane is drawn very close to the origin point.
//    * Right/Left planes - these two planes are drawn between the near and far planes.
//    * Far plane - the plane is drawn in the distance.
// Modes - the following modes, will draw the following parts.
//    * All - draws all the parts listed above
//    * Planes - draws the planes but not the origin vectors
//    * Origin Vectors - draws the origin vectors ONLY
//    * Near Plane - draws only the near plane
//    * Far Plane - draws only the far plane
void Application::renderViewFrustum(ViewFrustum& viewFrustum) {
    // Load it with the latest details!
    loadViewFrustum(_myCamera, viewFrustum);

    glm::vec3 position  = viewFrustum.getOffsetPosition();
    glm::vec3 direction = viewFrustum.getOffsetDirection();
    glm::vec3 up        = viewFrustum.getOffsetUp();
    glm::vec3 right     = viewFrustum.getOffsetRight();

    //  Get ready to draw some lines
    glDisable(GL_LIGHTING);
    glColor4f(1.0, 1.0, 1.0, 1.0);
    glLineWidth(1.0);
    glBegin(GL_LINES);

    if (Menu::getInstance()->getFrustumDrawMode() == FRUSTUM_DRAW_MODE_ALL
        || Menu::getInstance()->getFrustumDrawMode() == FRUSTUM_DRAW_MODE_VECTORS) {
        // Calculate the origin direction vectors
        glm::vec3 lookingAt      = position + (direction * 0.2f);
        glm::vec3 lookingAtUp    = position + (up * 0.2f);
        glm::vec3 lookingAtRight = position + (right * 0.2f);

        // Looking At = white
        glColor3f(1,1,1);
        glVertex3f(position.x, position.y, position.z);
        glVertex3f(lookingAt.x, lookingAt.y, lookingAt.z);

        // Looking At Up = purple
        glColor3f(1,0,1);
        glVertex3f(position.x, position.y, position.z);
        glVertex3f(lookingAtUp.x, lookingAtUp.y, lookingAtUp.z);

        // Looking At Right = cyan
        glColor3f(0,1,1);
        glVertex3f(position.x, position.y, position.z);
        glVertex3f(lookingAtRight.x, lookingAtRight.y, lookingAtRight.z);
    }

    if (Menu::getInstance()->getFrustumDrawMode() == FRUSTUM_DRAW_MODE_ALL
        || Menu::getInstance()->getFrustumDrawMode() == FRUSTUM_DRAW_MODE_PLANES
        || Menu::getInstance()->getFrustumDrawMode() == FRUSTUM_DRAW_MODE_NEAR_PLANE) {
        // Drawing the bounds of the frustum
        // viewFrustum.getNear plane - bottom edge
        glColor3f(1,0,0);
        glVertex3f(viewFrustum.getNearBottomLeft().x, viewFrustum.getNearBottomLeft().y, viewFrustum.getNearBottomLeft().z);
        glVertex3f(viewFrustum.getNearBottomRight().x, viewFrustum.getNearBottomRight().y, viewFrustum.getNearBottomRight().z);

        // viewFrustum.getNear plane - top edge
        glVertex3f(viewFrustum.getNearTopLeft().x, viewFrustum.getNearTopLeft().y, viewFrustum.getNearTopLeft().z);
        glVertex3f(viewFrustum.getNearTopRight().x, viewFrustum.getNearTopRight().y, viewFrustum.getNearTopRight().z);

        // viewFrustum.getNear plane - right edge
        glVertex3f(viewFrustum.getNearBottomRight().x, viewFrustum.getNearBottomRight().y, viewFrustum.getNearBottomRight().z);
        glVertex3f(viewFrustum.getNearTopRight().x, viewFrustum.getNearTopRight().y, viewFrustum.getNearTopRight().z);

        // viewFrustum.getNear plane - left edge
        glVertex3f(viewFrustum.getNearBottomLeft().x, viewFrustum.getNearBottomLeft().y, viewFrustum.getNearBottomLeft().z);
        glVertex3f(viewFrustum.getNearTopLeft().x, viewFrustum.getNearTopLeft().y, viewFrustum.getNearTopLeft().z);
    }

    if (Menu::getInstance()->getFrustumDrawMode() == FRUSTUM_DRAW_MODE_ALL
        || Menu::getInstance()->getFrustumDrawMode() == FRUSTUM_DRAW_MODE_PLANES
        || Menu::getInstance()->getFrustumDrawMode() == FRUSTUM_DRAW_MODE_FAR_PLANE) {
        // viewFrustum.getFar plane - bottom edge
        glColor3f(0,1,0);
        glVertex3f(viewFrustum.getFarBottomLeft().x, viewFrustum.getFarBottomLeft().y, viewFrustum.getFarBottomLeft().z);
        glVertex3f(viewFrustum.getFarBottomRight().x, viewFrustum.getFarBottomRight().y, viewFrustum.getFarBottomRight().z);

        // viewFrustum.getFar plane - top edge
        glVertex3f(viewFrustum.getFarTopLeft().x, viewFrustum.getFarTopLeft().y, viewFrustum.getFarTopLeft().z);
        glVertex3f(viewFrustum.getFarTopRight().x, viewFrustum.getFarTopRight().y, viewFrustum.getFarTopRight().z);

        // viewFrustum.getFar plane - right edge
        glVertex3f(viewFrustum.getFarBottomRight().x, viewFrustum.getFarBottomRight().y, viewFrustum.getFarBottomRight().z);
        glVertex3f(viewFrustum.getFarTopRight().x, viewFrustum.getFarTopRight().y, viewFrustum.getFarTopRight().z);

        // viewFrustum.getFar plane - left edge
        glVertex3f(viewFrustum.getFarBottomLeft().x, viewFrustum.getFarBottomLeft().y, viewFrustum.getFarBottomLeft().z);
        glVertex3f(viewFrustum.getFarTopLeft().x, viewFrustum.getFarTopLeft().y, viewFrustum.getFarTopLeft().z);
    }

    if (Menu::getInstance()->getFrustumDrawMode() == FRUSTUM_DRAW_MODE_ALL
        || Menu::getInstance()->getFrustumDrawMode() == FRUSTUM_DRAW_MODE_PLANES) {
        // RIGHT PLANE IS CYAN
        // right plane - bottom edge - viewFrustum.getNear to distant
        glColor3f(0,1,1);
        glVertex3f(viewFrustum.getNearBottomRight().x, viewFrustum.getNearBottomRight().y, viewFrustum.getNearBottomRight().z);
        glVertex3f(viewFrustum.getFarBottomRight().x, viewFrustum.getFarBottomRight().y, viewFrustum.getFarBottomRight().z);

        // right plane - top edge - viewFrustum.getNear to distant
        glVertex3f(viewFrustum.getNearTopRight().x, viewFrustum.getNearTopRight().y, viewFrustum.getNearTopRight().z);
        glVertex3f(viewFrustum.getFarTopRight().x, viewFrustum.getFarTopRight().y, viewFrustum.getFarTopRight().z);

        // LEFT PLANE IS BLUE
        // left plane - bottom edge - viewFrustum.getNear to distant
        glColor3f(0,0,1);
        glVertex3f(viewFrustum.getNearBottomLeft().x, viewFrustum.getNearBottomLeft().y, viewFrustum.getNearBottomLeft().z);
        glVertex3f(viewFrustum.getFarBottomLeft().x, viewFrustum.getFarBottomLeft().y, viewFrustum.getFarBottomLeft().z);

        // left plane - top edge - viewFrustum.getNear to distant
        glVertex3f(viewFrustum.getNearTopLeft().x, viewFrustum.getNearTopLeft().y, viewFrustum.getNearTopLeft().z);
        glVertex3f(viewFrustum.getFarTopLeft().x, viewFrustum.getFarTopLeft().y, viewFrustum.getFarTopLeft().z);

        // focal plane - bottom edge
        glColor3f(1.0f, 0.0f, 1.0f);
        float focalProportion = (viewFrustum.getFocalLength() - viewFrustum.getNearClip()) /
            (viewFrustum.getFarClip() - viewFrustum.getNearClip());
        glm::vec3 focalBottomLeft = glm::mix(viewFrustum.getNearBottomLeft(), viewFrustum.getFarBottomLeft(), focalProportion);
        glm::vec3 focalBottomRight = glm::mix(viewFrustum.getNearBottomRight(),
            viewFrustum.getFarBottomRight(), focalProportion);
        glVertex3f(focalBottomLeft.x, focalBottomLeft.y, focalBottomLeft.z);
        glVertex3f(focalBottomRight.x, focalBottomRight.y, focalBottomRight.z);

        // focal plane - top edge
        glm::vec3 focalTopLeft = glm::mix(viewFrustum.getNearTopLeft(), viewFrustum.getFarTopLeft(), focalProportion);
        glm::vec3 focalTopRight = glm::mix(viewFrustum.getNearTopRight(), viewFrustum.getFarTopRight(), focalProportion);
        glVertex3f(focalTopLeft.x, focalTopLeft.y, focalTopLeft.z);
        glVertex3f(focalTopRight.x, focalTopRight.y, focalTopRight.z);

        // focal plane - left edge
        glVertex3f(focalBottomLeft.x, focalBottomLeft.y, focalBottomLeft.z);
        glVertex3f(focalTopLeft.x, focalTopLeft.y, focalTopLeft.z);

        // focal plane - right edge
        glVertex3f(focalBottomRight.x, focalBottomRight.y, focalBottomRight.z);
        glVertex3f(focalTopRight.x, focalTopRight.y, focalTopRight.z);
    }
    glEnd();
    glEnable(GL_LIGHTING);

    if (Menu::getInstance()->getFrustumDrawMode() == FRUSTUM_DRAW_MODE_ALL
        || Menu::getInstance()->getFrustumDrawMode() == FRUSTUM_DRAW_MODE_KEYHOLE) {
        // Draw the keyhole
        float keyholeRadius = viewFrustum.getKeyholeRadius();
        if (keyholeRadius > 0.0f) {
            glPushMatrix();
            glColor4f(1, 1, 0, 1);
            glTranslatef(position.x, position.y, position.z); // where we actually want it!
            glutWireSphere(keyholeRadius, 20, 20);
            glPopMatrix();
        }
    }
}

bool Application::maybeEditVoxelUnderCursor() {
    if (Menu::getInstance()->isOptionChecked(MenuOption::VoxelAddMode)
        || Menu::getInstance()->isOptionChecked(MenuOption::VoxelColorMode)) {
        if (_mouseVoxel.s != 0) {
            makeVoxel(glm::vec3(_mouseVoxel.x * TREE_SCALE,
                      _mouseVoxel.y * TREE_SCALE,
                      _mouseVoxel.z * TREE_SCALE),
                      _mouseVoxel.s * TREE_SCALE,
                      _mouseVoxel.red,
                      _mouseVoxel.green,
                      _mouseVoxel.blue,
                      Menu::getInstance()->isOptionChecked(MenuOption::DestructiveAddVoxel));

            // remember the position for drag detection
            _justEditedVoxel = true;

        }
    } else if (Menu::getInstance()->isOptionChecked(MenuOption::VoxelDeleteMode)) {
        deleteVoxelUnderCursor();
        VoxelFade fade(VoxelFade::FADE_OUT, 1.0f, 1.0f, 1.0f);
        const float VOXEL_BOUNDS_ADJUST = 0.01f;
        float slightlyBigger = _mouseVoxel.s * VOXEL_BOUNDS_ADJUST;
        fade.voxelDetails.x = _mouseVoxel.x - slightlyBigger;
        fade.voxelDetails.y = _mouseVoxel.y - slightlyBigger;
        fade.voxelDetails.z = _mouseVoxel.z - slightlyBigger;
        fade.voxelDetails.s = _mouseVoxel.s + slightlyBigger + slightlyBigger;
        _voxelFades.push_back(fade);

    } else if (Menu::getInstance()->isOptionChecked(MenuOption::VoxelGetColorMode)) {
        eyedropperVoxelUnderCursor();
    } else {
        return false;
    }

    return true;
}

void Application::deleteVoxelUnderCursor() {
    if (_mouseVoxel.s != 0) {
        // sending delete to the server is sufficient, server will send new version so we see updates soon enough
        _voxelEditSender.sendVoxelEditMessage(PACKET_TYPE_VOXEL_ERASE, _mouseVoxel);

        // delete it locally to see the effect immediately (and in case no voxel server is present)
        _voxels.deleteVoxelAt(_mouseVoxel.x, _mouseVoxel.y, _mouseVoxel.z, _mouseVoxel.s);

    }
    // remember the position for drag detection
    _justEditedVoxel = true;
}

void Application::eyedropperVoxelUnderCursor() {
    VoxelTreeElement* selectedNode = _voxels.getVoxelAt(_mouseVoxel.x, _mouseVoxel.y, _mouseVoxel.z, _mouseVoxel.s);
    if (selectedNode && selectedNode->isColored()) {
        QColor selectedColor(selectedNode->getColor()[RED_INDEX],
                             selectedNode->getColor()[GREEN_INDEX],
                             selectedNode->getColor()[BLUE_INDEX]);

        if (selectedColor.isValid()) {
            QAction* voxelPaintColorAction = Menu::getInstance()->getActionForOption(MenuOption::VoxelPaintColor);
            voxelPaintColorAction->setData(selectedColor);
            voxelPaintColorAction->setIcon(Swatch::createIcon(selectedColor));
        }
    }
}

void Application::resetSensors() {
    _headMouseX = _mouseX = _glWidget->width() / 2;
    _headMouseY = _mouseY = _glWidget->height() / 2;

    _webcam.reset();
    _faceshift.reset();

    if (OculusManager::isConnected()) {
        OculusManager::reset();
    }

    QCursor::setPos(_headMouseX, _headMouseY);
    _myAvatar.reset();
    _myTransmitter.resetLevels();
    _myAvatar.setVelocity(glm::vec3(0,0,0));
    _myAvatar.setThrust(glm::vec3(0,0,0));

    QMetaObject::invokeMethod(&_audio, "reset", Qt::QueuedConnection);
}

static void setShortcutsEnabled(QWidget* widget, bool enabled) {
    foreach (QAction* action, widget->actions()) {
        QKeySequence shortcut = action->shortcut();
        if (!shortcut.isEmpty() && (shortcut[0] & (Qt::CTRL | Qt::ALT | Qt::META)) == 0) {
            // it's a shortcut that may coincide with a "regular" key, so switch its context
            action->setShortcutContext(enabled ? Qt::WindowShortcut : Qt::WidgetShortcut);
        }
    }
    foreach (QObject* child, widget->children()) {
        if (child->isWidgetType()) {
            setShortcutsEnabled(static_cast<QWidget*>(child), enabled);
        }
    }
}

void Application::setMenuShortcutsEnabled(bool enabled) {
    setShortcutsEnabled(_window->menuBar(), enabled);
}

void Application::attachNewHeadToNode(Node* newNode) {
    if (newNode->getLinkedData() == NULL) {
        newNode->setLinkedData(new Avatar(newNode));
    }
}

void Application::updateWindowTitle(){
    QString title = "";
    QString buildVersion = " (build " + QString::number(BUILD_VERSION) + ")";
    QString username = _profile.getUsername();
    if(!username.isEmpty()){
        title += _profile.getUsername();
        title += " @ ";
    }
    title += _profile.getLastDomain();
    title += buildVersion;

    qDebug("Application title set to: %s", title.toStdString().c_str());
    _window->setWindowTitle(title);
}

void Application::domainChanged(const QString& domainHostname) {
    // update the user's last domain in their Profile (which will propagate to data-server)
    _profile.updateDomain(domainHostname);

    updateWindowTitle();

    // reset the environment so that we don't erroneously end up with multiple
    _environment.resetToDefault();

    // reset our node to stats and node to jurisdiction maps... since these must be changing...
    _voxelServerJurisdictions.clear();
    _octreeServerSceneStats.clear();
    _particleServerJurisdictions.clear();

    // reset our persist thread
    qDebug() << "Domain changed to" << domainHostname << ". Swapping persist cache.";
    updateLocalOctreeCache();
}

void Application::nodeKilled(SharedNodePointer node) {
    if (node->getType() == NODE_TYPE_VOXEL_SERVER) {
        QUuid nodeUUID = node->getUUID();
        // see if this is the first we've heard of this node...
        if (_voxelServerJurisdictions.find(nodeUUID) != _voxelServerJurisdictions.end()) {
            unsigned char* rootCode = _voxelServerJurisdictions[nodeUUID].getRootOctalCode();
            VoxelPositionSize rootDetails;
            voxelDetailsForCode(rootCode, rootDetails);

            printf("voxel server going away...... v[%f, %f, %f, %f]\n",
                rootDetails.x, rootDetails.y, rootDetails.z, rootDetails.s);

            // Add the jurisditionDetails object to the list of "fade outs"
            if (!Menu::getInstance()->isOptionChecked(MenuOption::DontFadeOnVoxelServerChanges)) {
                VoxelFade fade(VoxelFade::FADE_OUT, NODE_KILLED_RED, NODE_KILLED_GREEN, NODE_KILLED_BLUE);
                fade.voxelDetails = rootDetails;
                const float slightly_smaller = 0.99f;
                fade.voxelDetails.s = fade.voxelDetails.s * slightly_smaller;
                _voxelFades.push_back(fade);
            }

            // If the voxel server is going away, remove it from our jurisdiction map so we don't send voxels to a dead server
            _voxelServerJurisdictions.erase(nodeUUID);
        }

        // also clean up scene stats for that server
        _voxelSceneStatsLock.lockForWrite();
        if (_octreeServerSceneStats.find(nodeUUID) != _octreeServerSceneStats.end()) {
            _octreeServerSceneStats.erase(nodeUUID);
        }
        _voxelSceneStatsLock.unlock();

    } else if (node->getType() == NODE_TYPE_PARTICLE_SERVER) {
        QUuid nodeUUID = node->getUUID();
        // see if this is the first we've heard of this node...
        if (_particleServerJurisdictions.find(nodeUUID) != _particleServerJurisdictions.end()) {
            unsigned char* rootCode = _particleServerJurisdictions[nodeUUID].getRootOctalCode();
            VoxelPositionSize rootDetails;
            voxelDetailsForCode(rootCode, rootDetails);

            printf("particle server going away...... v[%f, %f, %f, %f]\n",
                rootDetails.x, rootDetails.y, rootDetails.z, rootDetails.s);

            // Add the jurisditionDetails object to the list of "fade outs"
            if (!Menu::getInstance()->isOptionChecked(MenuOption::DontFadeOnVoxelServerChanges)) {
                VoxelFade fade(VoxelFade::FADE_OUT, NODE_KILLED_RED, NODE_KILLED_GREEN, NODE_KILLED_BLUE);
                fade.voxelDetails = rootDetails;
                const float slightly_smaller = 0.99f;
                fade.voxelDetails.s = fade.voxelDetails.s * slightly_smaller;
                _voxelFades.push_back(fade);
            }

            // If the voxel server is going away, remove it from our jurisdiction map so we don't send voxels to a dead server
            _particleServerJurisdictions.erase(nodeUUID);
        }

        // also clean up scene stats for that server
        _voxelSceneStatsLock.lockForWrite();
        if (_octreeServerSceneStats.find(nodeUUID) != _octreeServerSceneStats.end()) {
            _octreeServerSceneStats.erase(nodeUUID);
        }
        _voxelSceneStatsLock.unlock();

    } else if (node->getType() == NODE_TYPE_AGENT) {
        Avatar* avatar = static_cast<Avatar*>(node->getLinkedData());
        if (avatar == _lookatTargetAvatar) {
            _lookatTargetAvatar = NULL;
        }

        // take over the avatar in order to fade it out
        node->setLinkedData(NULL);

        _avatarFades.push_back(avatar);
    }
}

void Application::trackIncomingVoxelPacket(unsigned char* messageData, ssize_t messageLength,
                        const HifiSockAddr& senderSockAddr, bool wasStatsPacket) {

    // Attempt to identify the sender from it's address.
    SharedNodePointer serverNode = NodeList::getInstance()->nodeWithAddress(senderSockAddr);
    if (serverNode) {
        QUuid nodeUUID = serverNode->getUUID();

        // now that we know the node ID, let's add these stats to the stats for that node...
        _voxelSceneStatsLock.lockForWrite();
        if (_octreeServerSceneStats.find(nodeUUID) != _octreeServerSceneStats.end()) {
            VoxelSceneStats& stats = _octreeServerSceneStats[nodeUUID];
            stats.trackIncomingOctreePacket(messageData, messageLength, wasStatsPacket, serverNode->getClockSkewUsec());
        }
        _voxelSceneStatsLock.unlock();
    }
}

int Application::parseOctreeStats(unsigned char* messageData, ssize_t messageLength, const HifiSockAddr& senderSockAddr) {

    // But, also identify the sender, and keep track of the contained jurisdiction root for this server
    SharedNodePointer server = NodeList::getInstance()->nodeWithAddress(senderSockAddr);

    // parse the incoming stats datas stick it in a temporary object for now, while we
    // determine which server it belongs to
    VoxelSceneStats temp;
    int statsMessageLength = temp.unpackFromMessage(messageData, messageLength);

    // quick fix for crash... why would voxelServer be NULL?
    if (server) {
        QUuid nodeUUID = server->getUUID();

        // now that we know the node ID, let's add these stats to the stats for that node...
        _voxelSceneStatsLock.lockForWrite();
        if (_octreeServerSceneStats.find(nodeUUID) != _octreeServerSceneStats.end()) {
            _octreeServerSceneStats[nodeUUID].unpackFromMessage(messageData, messageLength);
        } else {
            _octreeServerSceneStats[nodeUUID] = temp;
        }
        _voxelSceneStatsLock.unlock();

        VoxelPositionSize rootDetails;
        voxelDetailsForCode(temp.getJurisdictionRoot(), rootDetails);

        // see if this is the first we've heard of this node...
        NodeToJurisdictionMap* jurisdiction = NULL;
        if (server->getType() == NODE_TYPE_VOXEL_SERVER) {
            jurisdiction = &_voxelServerJurisdictions;
        } else {
            jurisdiction = &_particleServerJurisdictions;
        }


        if (jurisdiction->find(nodeUUID) == jurisdiction->end()) {
            printf("stats from new server... v[%f, %f, %f, %f]\n",
                rootDetails.x, rootDetails.y, rootDetails.z, rootDetails.s);

            // Add the jurisditionDetails object to the list of "fade outs"
            if (!Menu::getInstance()->isOptionChecked(MenuOption::DontFadeOnVoxelServerChanges)) {
                VoxelFade fade(VoxelFade::FADE_OUT, NODE_ADDED_RED, NODE_ADDED_GREEN, NODE_ADDED_BLUE);
                fade.voxelDetails = rootDetails;
                const float slightly_smaller = 0.99f;
                fade.voxelDetails.s = fade.voxelDetails.s * slightly_smaller;
                _voxelFades.push_back(fade);
            }
        }
        // store jurisdiction details for later use
        // This is bit of fiddling is because JurisdictionMap assumes it is the owner of the values used to construct it
        // but VoxelSceneStats thinks it's just returning a reference to it's contents. So we need to make a copy of the
        // details from the VoxelSceneStats to construct the JurisdictionMap
        JurisdictionMap jurisdictionMap;
        jurisdictionMap.copyContents(temp.getJurisdictionRoot(), temp.getJurisdictionEndNodes());
        (*jurisdiction)[nodeUUID] = jurisdictionMap;
    }
    return statsMessageLength;
}

//  Receive packets from other nodes/servers and decide what to do with them!
void Application::processDatagrams() {
    PerformanceWarning warn(Menu::getInstance()->isOptionChecked(MenuOption::PipelineWarnings),
        "Application::networkReceive()");

    HifiSockAddr senderSockAddr;
    ssize_t bytesReceived;

    while (NodeList::getInstance()->getNodeSocket().hasPendingDatagrams() &&
        (bytesReceived = NodeList::getInstance()->getNodeSocket().readDatagram((char*) _incomingPacket,
                                                                               MAX_PACKET_SIZE,
                                                                               senderSockAddr.getAddressPointer(),
                                                                               senderSockAddr.getPortPointer()))) {

        _packetCount++;
        _bytesCount += bytesReceived;

        if (packetVersionMatch(_incomingPacket)) {
            // only process this packet if we have a match on the packet version
            switch (_incomingPacket[0]) {
                case PACKET_TYPE_TRANSMITTER_DATA_V2:
                    //  V2 = IOS transmitter app
                    _myTransmitter.processIncomingData(_incomingPacket, bytesReceived);

                    break;
                case PACKET_TYPE_MIXED_AUDIO:
                    QMetaObject::invokeMethod(&_audio, "addReceivedAudioToBuffer", Qt::QueuedConnection,
                                              Q_ARG(QByteArray, QByteArray((char*) _incomingPacket, bytesReceived)));
                    break;

                case PACKET_TYPE_PARTICLE_ADD_RESPONSE:
                    // look up our ParticleEditHanders....
                    ParticleEditHandle::handleAddResponse(_incomingPacket, bytesReceived);
                    break;

                case PACKET_TYPE_PARTICLE_DATA:
                case PACKET_TYPE_VOXEL_DATA:
                case PACKET_TYPE_VOXEL_ERASE:
                case PACKET_TYPE_OCTREE_STATS:
                case PACKET_TYPE_ENVIRONMENT_DATA: {
                    PerformanceWarning warn(Menu::getInstance()->isOptionChecked(MenuOption::PipelineWarnings),
                                            "Application::networkReceive()... _voxelProcessor.queueReceivedPacket()");

                    bool wantExtraDebugging = getLogger()->extraDebugging();
                    if (wantExtraDebugging && _incomingPacket[0] == PACKET_TYPE_VOXEL_DATA) {
                        int numBytesPacketHeader = numBytesForPacketHeader(_incomingPacket);
                        unsigned char* dataAt = _incomingPacket + numBytesPacketHeader;
                        dataAt += sizeof(VOXEL_PACKET_FLAGS);
                        VOXEL_PACKET_SEQUENCE sequence = (*(VOXEL_PACKET_SEQUENCE*)dataAt);
                        dataAt += sizeof(VOXEL_PACKET_SEQUENCE);
                        VOXEL_PACKET_SENT_TIME sentAt = (*(VOXEL_PACKET_SENT_TIME*)dataAt);
                        dataAt += sizeof(VOXEL_PACKET_SENT_TIME);
                        VOXEL_PACKET_SENT_TIME arrivedAt = usecTimestampNow();
                        int flightTime = arrivedAt - sentAt;

                        printf("got PACKET_TYPE_VOXEL_DATA, sequence:%d flightTime:%d\n", sequence, flightTime);
                    }

                    // add this packet to our list of voxel packets and process them on the voxel processing
                    _voxelProcessor.queueReceivedPacket(senderSockAddr, _incomingPacket, bytesReceived);
                    break;
                }
                case PACKET_TYPE_METAVOXEL_DATA:
                    _metavoxels.processData(QByteArray((const char*) _incomingPacket, bytesReceived),
                                                 senderSockAddr);
                    break;
                case PACKET_TYPE_BULK_AVATAR_DATA:
                    NodeList::getInstance()->processBulkNodeData(senderSockAddr,
                                                                 _incomingPacket,
                                                                 bytesReceived);
                    getInstance()->_bandwidthMeter.inputStream(BandwidthMeter::AVATARS).updateValue(bytesReceived);
                    break;
                case PACKET_TYPE_AVATAR_URLS:
                    processAvatarURLsMessage(_incomingPacket, bytesReceived);
                    break;
                case PACKET_TYPE_AVATAR_FACE_VIDEO:
                    processAvatarFaceVideoMessage(_incomingPacket, bytesReceived);
                    break;
                case PACKET_TYPE_DATA_SERVER_GET:
                case PACKET_TYPE_DATA_SERVER_PUT:
                case PACKET_TYPE_DATA_SERVER_SEND:
                case PACKET_TYPE_DATA_SERVER_CONFIRM:
                    DataServerClient::processMessageFromDataServer(_incomingPacket, bytesReceived);
                    break;
                default:
                    NodeList::getInstance()->processNodeData(senderSockAddr, _incomingPacket, bytesReceived);
                    break;
            }
        }
    }
}

void Application::packetSentNotification(ssize_t length) {
    _bandwidthMeter.outputStream(BandwidthMeter::VOXELS).updateValue(length);
}

void Application::loadScript() {
    // shut down and stop any existing script
    QString desktopLocation = QStandardPaths::writableLocation(QStandardPaths::DesktopLocation);
    QString suggestedName = desktopLocation.append("/script.js");

    QString fileNameString = QFileDialog::getOpenFileName(_glWidget, tr("Open Script"), suggestedName,
                                                          tr("JavaScript Files (*.js)"));
    QByteArray fileNameAscii = fileNameString.toLocal8Bit();
    const char* fileName = fileNameAscii.data();

    std::ifstream file(fileName, std::ios::in|std::ios::binary|std::ios::ate);
    if(!file.is_open()) {
        qDebug("Error loading file %s", fileName);
        return;
    }
    qDebug("Loading file %s...", fileName);

    // get file length....
    unsigned long fileLength = file.tellg();
    file.seekg( 0, std::ios::beg );

    // read the entire file into a buffer, WHAT!? Why not.
    char* entireFile = new char[fileLength+1];
    file.read((char*)entireFile, fileLength);
    file.close();

    entireFile[fileLength] = 0;// null terminate
    QString script(entireFile);
    delete[] entireFile;

    // start the script on a new thread...
    bool wantMenuItems = true; // tells the ScriptEngine object to add menu items for itself


    ScriptEngine* scriptEngine = new ScriptEngine(script, wantMenuItems, fileName, Menu::getInstance(),
                                                    &_controllerScriptingInterface);
    scriptEngine->setupMenuItems();

    // setup the packet senders and jurisdiction listeners of the script engine's scripting interfaces so
    // we can use the same ones from the application.
    scriptEngine->getVoxelsScriptingInterface()->setPacketSender(&_voxelEditSender);
    scriptEngine->getParticlesScriptingInterface()->setPacketSender(&_particleEditSender);

    QThread* workerThread = new QThread(this);

    // when the worker thread is started, call our engine's run..
    connect(workerThread, SIGNAL(started()), scriptEngine, SLOT(run()));

    // when the thread is terminated, add both scriptEngine and thread to the deleteLater queue
    connect(scriptEngine, SIGNAL(finished()), scriptEngine, SLOT(deleteLater()));
    connect(workerThread, SIGNAL(finished()), workerThread, SLOT(deleteLater()));

    // when the application is about to quit, stop our script engine so it unwinds properly
    connect(this, SIGNAL(aboutToQuit()), scriptEngine, SLOT(stop()));

    scriptEngine->moveToThread(workerThread);

    // Starts an event loop, and emits workerThread->started()
    workerThread->start();

    // restore the main window's active state
    _window->activateWindow();
}

void Application::toggleLogDialog() {
    if (! _logDialog) {
        _logDialog = new LogDialog(_glWidget, getLogger());
        _logDialog->show();
    } else {
        _logDialog->close();
    }
}


void Application::initAvatarAndViewFrustum() {
    updateAvatar(0.f);
}

QString Application::getLocalVoxelCacheFileName() {
    QString fileName = QStandardPaths::writableLocation(QStandardPaths::DataLocation);
    QDir logDir(fileName);
    if (!logDir.exists(fileName)) {
        logDir.mkdir(fileName);
    }

    fileName.append(QString("/hifi.voxelscache."));
    fileName.append(_profile.getLastDomain());
    fileName.append(QString(".svo"));

    return fileName;
}


void Application::updateLocalOctreeCache(bool firstTime) {
    // only do this if we've already got a persistThread or we're told this is the first time
    if (firstTime || _persistThread) {

        if (_persistThread) {
            _persistThread->terminate();
            _persistThread = NULL;
        }

        QString localVoxelCacheFileName = getLocalVoxelCacheFileName();
        const int LOCAL_CACHE_PERSIST_INTERVAL = 1000 * 10; // every 10 seconds

        if (!Menu::getInstance()->isOptionChecked(MenuOption::DisableLocalVoxelCache)) {
            _persistThread = new OctreePersistThread(_voxels.getTree(),
                                            localVoxelCacheFileName.toLocal8Bit().constData(),LOCAL_CACHE_PERSIST_INTERVAL);

            qDebug() << "updateLocalOctreeCache()... localVoxelCacheFileName=" << localVoxelCacheFileName;
        }

        if (_persistThread) {
            _voxels.beginLoadingLocalVoxelCache(); // while local voxels are importing, don't do individual node VBO updates
            connect(_persistThread, SIGNAL(loadCompleted()), &_voxels, SLOT(localVoxelCacheLoaded()));
            _persistThread->initialize(true);
        }
    }
}<|MERGE_RESOLUTION|>--- conflicted
+++ resolved
@@ -2059,11 +2059,7 @@
 
         avatar->setTargetScale(avatar->getScale() * SHRINK_RATE);
 
-<<<<<<< HEAD
         const float MIN_FADE_SCALE = 0.001f;
-=======
-        const float MIN_FADE_SCALE = 0.001;
->>>>>>> b11f9e54
 
         if (avatar->getTargetScale() < MIN_FADE_SCALE) {
             delete avatar;
