<?xml version="1.0" encoding="utf-8"?>
<!DOCTYPE TS>
<TS version="2.1" language="en_US">
<context>
    <name>Application</name>
    <message>
<<<<<<< HEAD
        <location filename="src/Application.cpp" line="1374"/>
=======
        <location filename="src/Application.cpp" line="1351"/>
>>>>>>> 5ab97d02
        <source>Export Voxels</source>
        <translation type="unfinished"></translation>
    </message>
    <message>
<<<<<<< HEAD
        <location filename="src/Application.cpp" line="1375"/>
=======
        <location filename="src/Application.cpp" line="1352"/>
>>>>>>> 5ab97d02
        <source>Sparse Voxel Octree Files (*.svo)</source>
        <translation type="unfinished"></translation>
    </message>
    <message>
<<<<<<< HEAD
        <location filename="src/Application.cpp" line="3563"/>
=======
        <location filename="src/Application.cpp" line="3531"/>
>>>>>>> 5ab97d02
        <source>Open Script</source>
        <translation type="unfinished"></translation>
    </message>
    <message>
<<<<<<< HEAD
        <location filename="src/Application.cpp" line="3564"/>
=======
        <location filename="src/Application.cpp" line="3532"/>
>>>>>>> 5ab97d02
        <source>JavaScript Files (*.js)</source>
        <translation type="unfinished"></translation>
    </message>
</context>
<context>
    <name>ChatWindow</name>
    <message>
        <location filename="ui/chatWindow.ui" line="14"/>
        <location filename="../build/interface/ui_chatWindow.h" line="113"/>
        <source>Chat</source>
        <translation type="unfinished"></translation>
    </message>
    <message>
        <location filename="ui/chatWindow.ui" line="41"/>
        <location filename="../build/interface/ui_chatWindow.h" line="114"/>
        <source>Connecting to XMPP...</source>
        <translation type="unfinished"></translation>
    </message>
    <message>
        <location filename="ui/chatWindow.ui" line="60"/>
        <location filename="../build/interface/ui_chatWindow.h" line="115"/>
        <source> online now:</source>
        <translation type="unfinished"></translation>
    </message>
    <message numerus="yes">
        <location filename="src/ui/ChatWindow.cpp" line="110"/>
        <source>day</source>
        <translation>
            <numerusform>%n day</numerusform>
            <numerusform>%n days</numerusform>
        </translation>
    </message>
    <message numerus="yes">
        <location filename="src/ui/ChatWindow.cpp" line="110"/>
        <source>hour</source>
        <translation>
            <numerusform>%n hour</numerusform>
            <numerusform>%n hours</numerusform>
        </translation>
    </message>
    <message numerus="yes">
        <location filename="src/ui/ChatWindow.cpp" line="110"/>
        <source>minute</source>
        <translation>
            <numerusform>%n minute</numerusform>
            <numerusform>%n minutes</numerusform>
        </translation>
    </message>
    <message numerus="yes">
        <source>second</source>
        <translation type="vanished">
            <numerusform>%n second</numerusform>
            <numerusform>%n seconds</numerusform>
        </translation>
    </message>
    <message>
        <location filename="src/ui/ChatWindow.cpp" line="163"/>
        <source>%1 online now:</source>
        <translation type="unfinished"></translation>
    </message>
</context>
<context>
    <name>Dialog</name>
    <message>
        <location filename="ui/updateDialog.ui" line="20"/>
        <location filename="ui/updateDialog.ui" line="73"/>
        <location filename="../build/interface/ui_updateDialog.h" line="137"/>
        <location filename="../build/interface/ui_updateDialog.h" line="138"/>
        <source>Update Required</source>
        <translation type="unfinished"></translation>
    </message>
    <message>
        <location filename="ui/updateDialog.ui" line="129"/>
        <location filename="../build/interface/ui_updateDialog.h" line="140"/>
        <source>Download</source>
        <translation type="unfinished"></translation>
    </message>
    <message>
        <location filename="ui/updateDialog.ui" line="151"/>
        <location filename="../build/interface/ui_updateDialog.h" line="141"/>
        <source>Skip Version</source>
        <translation type="unfinished"></translation>
    </message>
    <message>
        <location filename="ui/updateDialog.ui" line="173"/>
        <location filename="../build/interface/ui_updateDialog.h" line="142"/>
        <source>Close</source>
        <translation type="unfinished"></translation>
    </message>
</context>
<context>
    <name>Menu</name>
    <message>
        <location filename="src/Menu.cpp" line="418"/>
        <source>Open .ini config file</source>
        <translation type="unfinished"></translation>
    </message>
    <message>
        <location filename="src/Menu.cpp" line="420"/>
        <location filename="src/Menu.cpp" line="432"/>
        <source>Text files (*.ini)</source>
        <translation type="unfinished"></translation>
    </message>
    <message>
        <location filename="src/Menu.cpp" line="430"/>
        <source>Save .ini config file</source>
        <translation type="unfinished"></translation>
    </message>
</context>
<context>
    <name>QObject</name>
    <message>
        <location filename="src/ImportDialog.cpp" line="22"/>
        <location filename="src/ImportDialog.cpp" line="23"/>
        <source>Import Voxels</source>
        <translation type="unfinished"></translation>
    </message>
    <message>
        <location filename="src/ImportDialog.cpp" line="24"/>
        <source>Loading ...</source>
        <translation type="unfinished"></translation>
    </message>
    <message>
        <location filename="src/ImportDialog.cpp" line="25"/>
        <source>Place voxels</source>
        <translation type="unfinished"></translation>
    </message>
    <message>
        <location filename="src/ImportDialog.cpp" line="26"/>
        <source>&lt;b&gt;Import&lt;/b&gt; %1 as voxels</source>
        <translation type="unfinished"></translation>
    </message>
    <message>
        <location filename="src/ImportDialog.cpp" line="27"/>
        <source>Cancel</source>
        <translation type="unfinished"></translation>
    </message>
</context>
</TS><|MERGE_RESOLUTION|>--- conflicted
+++ resolved
@@ -4,38 +4,22 @@
 <context>
     <name>Application</name>
     <message>
-<<<<<<< HEAD
-        <location filename="src/Application.cpp" line="1374"/>
-=======
         <location filename="src/Application.cpp" line="1351"/>
->>>>>>> 5ab97d02
         <source>Export Voxels</source>
         <translation type="unfinished"></translation>
     </message>
     <message>
-<<<<<<< HEAD
-        <location filename="src/Application.cpp" line="1375"/>
-=======
         <location filename="src/Application.cpp" line="1352"/>
->>>>>>> 5ab97d02
         <source>Sparse Voxel Octree Files (*.svo)</source>
         <translation type="unfinished"></translation>
     </message>
     <message>
-<<<<<<< HEAD
-        <location filename="src/Application.cpp" line="3563"/>
-=======
         <location filename="src/Application.cpp" line="3531"/>
->>>>>>> 5ab97d02
         <source>Open Script</source>
         <translation type="unfinished"></translation>
     </message>
     <message>
-<<<<<<< HEAD
-        <location filename="src/Application.cpp" line="3564"/>
-=======
         <location filename="src/Application.cpp" line="3532"/>
->>>>>>> 5ab97d02
         <source>JavaScript Files (*.js)</source>
         <translation type="unfinished"></translation>
     </message>
@@ -129,18 +113,18 @@
 <context>
     <name>Menu</name>
     <message>
-        <location filename="src/Menu.cpp" line="418"/>
+        <location filename="src/Menu.cpp" line="422"/>
         <source>Open .ini config file</source>
         <translation type="unfinished"></translation>
     </message>
     <message>
-        <location filename="src/Menu.cpp" line="420"/>
-        <location filename="src/Menu.cpp" line="432"/>
+        <location filename="src/Menu.cpp" line="424"/>
+        <location filename="src/Menu.cpp" line="436"/>
         <source>Text files (*.ini)</source>
         <translation type="unfinished"></translation>
     </message>
     <message>
-        <location filename="src/Menu.cpp" line="430"/>
+        <location filename="src/Menu.cpp" line="434"/>
         <source>Save .ini config file</source>
         <translation type="unfinished"></translation>
     </message>
